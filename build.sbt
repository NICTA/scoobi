--- conflicted
+++ resolved
@@ -3,11 +3,7 @@
 
 organization := "com.nicta"
 
-<<<<<<< HEAD
-version := "0.5.0-cdh3-SNAPSHOT"
-=======
-version := "0.5.0-cdh4"
->>>>>>> 4c73f4b3
+version := "0.5.0-cdh3"
 
 scalaVersion := "2.9.2"
 
