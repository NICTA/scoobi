--- conflicted
+++ resolved
@@ -42,26 +42,9 @@
 testOptions := Seq(Tests.Filter(s => s.endsWith("Spec") ||
                                      Seq("Index", "All", "UserGuide", "ReadMe").exists(s.contains)))
 
-<<<<<<< HEAD
-fork in Test := true
-=======
 fork in Test := true
 
 javaOptions ++= Seq("-Djava.security.krb5.realm=OX.AC.UK",
                     "-Djava.security.krb5.kdc=kdc0.ox.ac.uk:kdc1.ox.ac.uk")
 
-publishArtifact in packageDoc := false // disable building docs, as it takes so much time
-
-pomExtra :=
-    <build>
-        <plugins>
-             <plugin>
-                <groupId>com.mycila.maven-license-plugin</groupId>
-                <artifactId>maven-license-plugin</artifactId>
-                <configuration>
-                    <header>notes/header.txt</header>
-                </configuration>
-            </plugin>
-        </plugins>
-    </build>
->>>>>>> b31ff4dd
+publishArtifact in packageDoc := false // disable building docs, as it takes so much time