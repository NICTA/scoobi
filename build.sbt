/** Definition */
name := "scoobi"

organization := "com.nicta"

version := "0.5.0-cdh3-SNAPSHOT"

scalaVersion := "2.9.2"

crossScalaVersions := Seq("2.9.1", "2.9.2")

libraryDependencies ++= Seq(
  "javassist" % "javassist" % "3.12.1.GA",
  "org.apache.avro" % "avro-mapred" % "1.7.0",
  "org.apache.avro" % "avro" % "1.7.0",
<<<<<<< HEAD
  "org.apache.hadoop" % "hadoop-core" % "0.20.2-cdh3u1",
  "com.thoughtworks.xstream" % "xstream" % "1.4.2",
=======
  "org.apache.hadoop" % "hadoop-client" % "2.0.0-mr1-cdh4.0.0",
  "org.apache.hadoop" % "hadoop-core" % "2.0.0-mr1-cdh4.0.0",
  "com.thoughtworks.xstream" % "xstream" % "1.4.3",
>>>>>>> 140a9f1f
  "org.scalaz" %% "scalaz-core" % "6.95",
  "org.specs2" %% "specs2" % "1.12" % "optional",
  "org.specs2" % "classycle" % "1.4.1"% "test",
  "org.scalacheck" %% "scalacheck" % "1.9" % "test",
  "org.scala-tools.testing" % "test-interface" % "0.5" % "test",
  "org.hamcrest" % "hamcrest-all" % "1.1" % "test",
  "org.mockito" % "mockito-all" % "1.9.0" % "optional",
  "org.pegdown" % "pegdown" % "1.0.2" % "test",
  "junit" % "junit" % "4.7" % "test",
  "org.apache.commons" % "commons-math" % "2.2" % "test"
)

resolvers ++= Seq("cloudera" at "https://repository.cloudera.com/content/repositories/releases",
                  "apache"   at "https://repository.apache.org/content/repositories/releases",
                  "scoobi"   at "http://nicta.github.com/scoobi/releases")

/** Compilation */
scalacOptions ++= Seq("-deprecation", "-Ydependent-method-types", "-unchecked")

javaOptions += "-Xmx2G"

/** Testing */
testOptions := Seq(Tests.Filter(s => s.endsWith("Spec") ||
                                     Seq("Index", "All", "UserGuide", "ReadMe").exists(s.contains)))

fork in Test := true<|MERGE_RESOLUTION|>--- conflicted
+++ resolved
@@ -13,14 +13,8 @@
   "javassist" % "javassist" % "3.12.1.GA",
   "org.apache.avro" % "avro-mapred" % "1.7.0",
   "org.apache.avro" % "avro" % "1.7.0",
-<<<<<<< HEAD
   "org.apache.hadoop" % "hadoop-core" % "0.20.2-cdh3u1",
-  "com.thoughtworks.xstream" % "xstream" % "1.4.2",
-=======
-  "org.apache.hadoop" % "hadoop-client" % "2.0.0-mr1-cdh4.0.0",
-  "org.apache.hadoop" % "hadoop-core" % "2.0.0-mr1-cdh4.0.0",
   "com.thoughtworks.xstream" % "xstream" % "1.4.3",
->>>>>>> 140a9f1f
   "org.scalaz" %% "scalaz-core" % "6.95",
   "org.specs2" %% "specs2" % "1.12" % "optional",
   "org.specs2" % "classycle" % "1.4.1"% "test",
