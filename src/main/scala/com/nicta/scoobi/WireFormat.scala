--- conflicted
+++ resolved
@@ -20,12 +20,8 @@
 import annotation.implicitNotFound
 import scala.collection.generic.CanBuildFrom
 import scala.collection.mutable.Builder
-<<<<<<< HEAD
 import impl.slow
-=======
-import scala.collection.mutable.ArrayBuilder
-
->>>>>>> ce4b8dd1
+
 
 
 /** Type-class for sending types across the Hadoop wire. */
@@ -486,11 +482,6 @@
   /**
    * "Primitive" types.
    */
-  implicit def UnitFmt = new WireFormat[Unit] {
-    def toWire(x: Unit, out: DataOutput) = {}
-    def fromWire(in: DataInput): Unit = ()
-  }
-
   implicit def IntFmt = new WireFormat[Int] {
     def toWire(x: Int, out: DataOutput) { out.writeInt(x) }
     def fromWire(in: DataInput): Int = in.readInt()
@@ -693,7 +684,7 @@
   }
 
   /**
-   * Travesable structures
+   * Traversable structures
    */
   implicit def TraversableFmt[CC[X] <: Traversable[X], T](implicit wt: WireFormat[T], bf: CanBuildFrom[_, T, CC[T]]) = {
     val builder: Builder[T, CC[T]] = bf()
@@ -740,9 +731,6 @@
     }
   }
 
-<<<<<<< HEAD
-  /**
-=======
   /* Arrays */
   implicit def ArrayFmt[T](implicit m: Manifest[T], wt: WireFormat[T]) = new WireFormat[Array[T]] {
     val builder = ArrayBuilder.make()(m)
@@ -758,8 +746,7 @@
     }
   }
 
-  /*
->>>>>>> ce4b8dd1
+  /**
    * Option type.
    */
   implicit def OptionFmt[T](implicit wt: WireFormat[T]) = new WireFormat[Option[T]] {
@@ -779,7 +766,7 @@
     }
   }
 
-  /**
+  /*
    * Either types.
    */
   implicit def EitherFmt[T1, T2](implicit wt1: WireFormat[T1], wt2: WireFormat[T2]) = new WireFormat[Either[T1, T2]] {
