/**
  * Copyright 2011 National ICT Australia Limited
  *
  * Licensed under the Apache License, Version 2.0 (the "License");
  * you may not use this file except in compliance with the License.
  * You may obtain a copy of the License at
  *
  * http://www.apache.org/licenses/LICENSE-2.0
  *
  * Unless required by applicable law or agreed to in writing, software
  * distributed under the License is distributed on an "AS IS" BASIS,
  * WITHOUT WARRANTIES OR CONDITIONS OF ANY KIND, either express or implied.
  * See the License for the specific language governing permissions and
  * limitations under the License.
  */
package com.nicta.scoobi.io.avro

import java.util.UUID
import java.util.{Map => JMap}
import org.apache.commons.logging.Log
import org.apache.commons.logging.LogFactory
import org.apache.hadoop.fs.Path
import org.apache.hadoop.mapred.FileAlreadyExistsException
import org.apache.hadoop.io.NullWritable
import org.apache.hadoop.mapreduce.lib.output.FileOutputFormat
import org.apache.hadoop.mapreduce.Job
import org.apache.avro.mapred.AvroKey
import org.apache.avro.mapreduce.AvroKeyOutputFormat
import scala.collection.JavaConversions._

import com.nicta.scoobi.DList
import com.nicta.scoobi.DListPersister
import com.nicta.scoobi.WireFormat
import com.nicta.scoobi.io.DataSink
import com.nicta.scoobi.io.OutputConverter
import com.nicta.scoobi.io.Helper
import com.nicta.scoobi.impl.plan.AST


/** Smart functions for persisting distributed lists by storing them as Avro files. */
object AvroOutput {
  lazy val logger = LogFactory.getLog("scoobi.AvroOutput")


  /** Specify a distributed list to be persistent by storing it to disk as an Avro File. */
<<<<<<< HEAD
  def toAvroFile[B : AvroSchema](dl: DList[B], path: String, overwrite:Boolean = false): DListPersister[B] = {
=======
  def toAvroFile[B : AvroSchema](dl: DList[B], path: String, overwrite: Boolean = false): DListPersister[B] = {
>>>>>>> e81cbca4
    val sch = implicitly[AvroSchema[B]]

    val converter = new OutputConverter[AvroKey[sch.AvroType], NullWritable, B] {
      def toKeyValue(x: B) = (new AvroKey(sch.toAvro(x)), NullWritable.get)
    }

    val sink = new DataSink[AvroKey[sch.AvroType], NullWritable, B] {
      protected val outputPath = new Path(path)

      val outputFormat = classOf[AvroKeyOutputFormat[sch.AvroType]]
      val outputKeyClass = classOf[AvroKey[sch.AvroType]]
      val outputValueClass = classOf[NullWritable]

<<<<<<< HEAD
        def outputCheck() =
          if (Helper.pathExists(outputPath)) {
            if (overwrite){
              logger.info("Delete the existed output path:" + outputPath.toUri.toASCIIString)
              Helper.deletePath(outputPath)
            }else 
              throw new FileAlreadyExistsException("Output path already exists: " + outputPath)
=======
      def outputCheck() =
        if (Helper.pathExists(outputPath)) {
          if (overwrite) {
            logger.info("Deleting the pre-existing output path: " + outputPath.toUri.toASCIIString)
            Helper.deletePath(outputPath)
>>>>>>> e81cbca4
          } else {
            throw new FileAlreadyExistsException("Output path already exists: " + outputPath)
          }
        } else {
          logger.info("Output path: " + outputPath.toUri.toASCIIString)
          logger.debug("Output Schema: " + sch.schema)
        }

      def outputConfigure(job: Job) = {
        FileOutputFormat.setOutputPath(job, outputPath)
        job.getConfiguration.set("avro.schema.output.key", sch.schema.toString)
      }

      val outputConverter = converter
    }

    new DListPersister(dl, sink)
  }
}<|MERGE_RESOLUTION|>--- conflicted
+++ resolved
@@ -43,11 +43,7 @@
 
 
   /** Specify a distributed list to be persistent by storing it to disk as an Avro File. */
-<<<<<<< HEAD
-  def toAvroFile[B : AvroSchema](dl: DList[B], path: String, overwrite:Boolean = false): DListPersister[B] = {
-=======
   def toAvroFile[B : AvroSchema](dl: DList[B], path: String, overwrite: Boolean = false): DListPersister[B] = {
->>>>>>> e81cbca4
     val sch = implicitly[AvroSchema[B]]
 
     val converter = new OutputConverter[AvroKey[sch.AvroType], NullWritable, B] {
@@ -61,21 +57,11 @@
       val outputKeyClass = classOf[AvroKey[sch.AvroType]]
       val outputValueClass = classOf[NullWritable]
 
-<<<<<<< HEAD
-        def outputCheck() =
-          if (Helper.pathExists(outputPath)) {
-            if (overwrite){
-              logger.info("Delete the existed output path:" + outputPath.toUri.toASCIIString)
-              Helper.deletePath(outputPath)
-            }else 
-              throw new FileAlreadyExistsException("Output path already exists: " + outputPath)
-=======
       def outputCheck() =
         if (Helper.pathExists(outputPath)) {
           if (overwrite) {
             logger.info("Deleting the pre-existing output path: " + outputPath.toUri.toASCIIString)
             Helper.deletePath(outputPath)
->>>>>>> e81cbca4
           } else {
             throw new FileAlreadyExistsException("Output path already exists: " + outputPath)
           }
