--- conflicted
+++ resolved
@@ -33,14 +33,10 @@
 
   /**Create a new distributed list by replicating the value of this distributed object
    * to every element within the provided distributed list. */
-<<<<<<< HEAD
-  def join[B : Manifest : WireFormat](list: DList[B]): DList[(A, B)]
-=======
   def join[B: Manifest : WireFormat](list: DList[B]): DList[(A, B)]
   
   def toSingleElementDList: DList[A] = (this join DList(())).map(_._1)
   def toDList[B](implicit ev: A <:< Iterable[B], bm: Manifest[B], bwf: WireFormat[B]): DList[B] = toSingleElementDList.flatMap(x => x)
->>>>>>> 53beb721
 }
 
 /** This object provides a set of operations to create distributed objects. */
