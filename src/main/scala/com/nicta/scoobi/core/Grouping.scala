/**
 * Copyright 2011,2012 National ICT Australia Limited
 *
 * Licensed under the Apache License, Version 2.0 (the "License");
 * you may not use this file except in compliance with the License.
 * You may obtain a copy of the License at
 *
 * http://www.apache.org/licenses/LICENSE-2.0
 *
 * Unless required by applicable law or agreed to in writing, software
 * distributed under the License is distributed on an "AS IS" BASIS,
 * WITHOUT WARRANTIES OR CONDITIONS OF ANY KIND, either express or implied.
 * See the License for the specific language governing permissions and
 * limitations under the License.
 */
package com.nicta.scoobi
package core

import java.lang.Comparable
import annotation.implicitNotFound
<<<<<<< HEAD

/**
 * Specify the way in which key-values are "shuffled". Used by `groupByKey` in `DList`
 */
=======
import scalaz.{Ordering => SOrdering, _}, Scalaz._
import scalaz.Ordering.{LT, EQ, GT}

/** Specify the way in which key-values are "shuffled". Used by 'groupByKey' in
 * 'DList'. */
>>>>>>> 2fe7aff2
@implicitNotFound(msg = "Cannot find Grouping type class for ${K}")
trait Grouping[K] extends KeyGrouping {
  private[scoobi] def partitionKey(k: Any, num: Int) = partition(k.asInstanceOf[K], num)
  private[scoobi] def sortKey(k1: Any, k2: Any) = sortCompare(k1.asInstanceOf[K], k2.asInstanceOf[K])
  private[scoobi] def groupKey(k1: Any, k2: Any) = groupCompare(k1.asInstanceOf[K], k2.asInstanceOf[K])

  /** Specifies how key-values are partitioned among Reducer tasks. */
  def partition(key: K, num: Int): Int = (key.hashCode & Int.MaxValue) % num

  /** Specifies the order in which grouped values are presented to a Reducer
   * task, for a given partition. */
  def sortCompare(x: K, y: K): SOrdering = groupCompare(x, y)

  /** Specifies how values, for a given partition, are grouped together in
   * a given partition. */
  def groupCompare(x: K, y: K): SOrdering

  /** Interface to `scalaz.Order` on `sortCompare` */
  def sortOrder: Order[K] =
    Order.order(sortCompare(_, _))

  /** Interface to `scalaz.Order` on `groupCompare` */
  def groupOrder: Order[K] =
    Order.order(groupCompare(_, _))

  /** Interface to `scala.Ordering` on `sortCompare` */
  def sortOrdering: Ordering[K] =
    new Ordering[K] {
      def compare(x: K, y: K): Int = sortCompare(x, y).toInt
    }

  /** Interface to `scala.Ordering` on `groupCompare` */
  def groupOrdering: Ordering[K] =
    new Ordering[K] {
      def compare(x: K, y: K): Int = groupCompare(x, y).toInt
    }

  /** Does sort compare produce equal elements? */
  def isSortEqual(k1: K, k2: K): Boolean =
    sortCompare(k1, k2) == EQ

  /** Does group compare produce equal elements? */
  def isGroupEqual(k1: K, k2: K): Boolean =
    groupCompare(k1, k2) == EQ

  /** Does sort compare produce the first less than the second? */
  def isSortLessThan(k1: K, k2: K): Boolean =
    sortCompare(k1, k2) == LT

  /** Does group compare produce the first less than the second? */
  def isGroupLessThan(k1: K, k2: K): Boolean =
    groupCompare(k1, k2) == LT

  /** Does sort compare produce the first greater than the second? */
  def isSortGreaterThan(k1: K, k2: K): Boolean =
    sortCompare(k1, k2) == GT

  /** Does group compare produce the first greater than the second? */
  def isGroupGreaterThan(k1: K, k2: K): Boolean =
    groupCompare(k1, k2) == GT

  /** Map on this grouping contravariantly. */
  def contramap[L](f: L => K): Grouping[L] =
    new Grouping[L] {
      override def partition(key: L, num: Int): Int =
        Grouping.this.partition(f(key), num)
      override def sortCompare(x: L, y: L): SOrdering =
        Grouping.this.sortCompare(f(x), f(y))
      def groupCompare(x: L, y: L): SOrdering =
        Grouping.this.groupCompare(f(x), f(y))
    }

  /** Combine two groupings to a grouping of product type. */
  def ***[L](q: Grouping[L]): Grouping[(K, L)] =
    new Grouping[(K, L)] {
      override def partition(key: (K, L), num: Int): Int =
        q.partition(key._2, Grouping.this.partition(key._1, num))
      override def sortCompare(x: (K, L), y: (K, L)): SOrdering =
        Grouping.this.sortCompare(x._1, y._1) |+| q.sortCompare(x._2, y._2)
      def groupCompare(x: (K, L), y: (K, L)): SOrdering =
        Grouping.this.groupCompare(x._1, y._1) |+| q.groupCompare(x._2, y._2)
    }

  /** Add two groupings together. */
  def |+|(q: Grouping[K]): Grouping[K] =
    new Grouping[K] {
      override def partition(key: K, num: Int): Int =
        q.partition(key, Grouping.this.partition(key, num))
      override def sortCompare(x: K, y: K): SOrdering =
        Grouping.this.sortCompare(x, y) |+| q.sortCompare(x, y)
      def groupCompare(x: K, y: K): SOrdering =
        Grouping.this.groupCompare(x, y) |+| q.groupCompare(x, y)
    }

  /** Construct grouping for secondary sort. */
  def secondarySort[L](q: Grouping[L]): Grouping[(K, L)] =
    new Grouping[(K, L)] {
      override def partition(key: (K, L), num: Int): Int =
        Grouping.this.partition(key._1, num)
      override def sortCompare(x: (K, L), y: (K, L)): SOrdering =
        groupCompare(x, y) |+| q.groupCompare(x._2, y._2)
      def groupCompare(x: (K, L), y: (K, L)): SOrdering =
        Grouping.this.groupCompare(x._1, y._1)
    }


}

<<<<<<< HEAD
object Grouping extends GroupingImplicits {
  def all[K] = new AllGrouping
  class AllGrouping[K] extends Grouping[K] {
    def groupCompare(x: K, y: K) = 0
    override def toString = "AllGrouping"
  }
=======
object Grouping extends GroupingImplicits with GroupingFunctions

trait GroupingFunctions {
  /** Partition a grouping of sums into a product of groupings. */
  def partition[A, B](q: Grouping[A \/ B]): (Grouping[A], Grouping[B]) =
    (
      new Grouping[A] {
        override def partition(key: A, num: Int): Int =
          q.partition(key.left, num)
        override def sortCompare(x: A, y: A): SOrdering =
          q.sortCompare(x.left, y.left)
        def groupCompare(x: A, y: A): SOrdering =
          q.groupCompare(x.left, y.left)
      }
    , new Grouping[B] {
        override def partition(key: B, num: Int): Int =
          q.partition(key.right, num)
        override def sortCompare(x: B, y: B): SOrdering =
          q.sortCompare(x.right, y.right)
        def groupCompare(x: B, y: B): SOrdering =
          q.groupCompare(x.right, y.right)
      }
    )

  /** The identity grouping. */
  def groupingId[K]: Grouping[K] =
    new Grouping[K] {
      override def partition(key: K, num: Int): Int =
        num
      override def sortCompare(x: K, y: K): SOrdering =
        Monoid[SOrdering].zero
      def groupCompare(x: K, y: K): SOrdering =
        Monoid[SOrdering].zero
    }

>>>>>>> 2fe7aff2
}

/** Implicit definitions of Grouping instances for common types. */
trait GroupingImplicits {

  /** An implicitly Grouping type class instance where sorting is implemented via an Ordering
   * type class instance. Partitioning and grouping use the default implementation. */
<<<<<<< HEAD
  implicit def OrderingGrouping[T : Ordering]: Grouping[T] = new OrderingGrouping
  class OrderingGrouping[T : Ordering] extends Grouping[T] {
    override def toString = "OrderingGrouping"
    def groupCompare(x: T, y: T): Int = implicitly[Ordering[T]].compare(x, y)
=======
  implicit def OrderingGrouping[T : Ordering] = new Grouping[T] {
    def groupCompare(x: T, y: T) =
      SOrdering.fromInt(implicitly[Ordering[T]].compare(x, y))
>>>>>>> 2fe7aff2
  }

  /** An implicitly Grouping type class instance where sorting is implemented via an Ordering
   * type class instance. Partitioning and grouping use the default implementation. */
<<<<<<< HEAD
  implicit def ComparableGrouping[T <: Comparable[T]]: Grouping[T] = new ComparableGrouping
  class ComparableGrouping[T <: Comparable[T]] extends Grouping[T] {
    override def toString = "ComparableGrouping"
    def groupCompare(x: T, y: T): Int = x.compareTo(y)
=======
  implicit def ComparableGrouping[T <: Comparable[T]] = new Grouping[T] {
    def groupCompare(x: T, y: T) = SOrdering.fromInt(x.compareTo(y))
>>>>>>> 2fe7aff2
  }

  /** Instances for Shapeless tagged types. */
  import shapeless.TypeOperators._

  implicit def taggedTypeGrouping[T : Grouping, U]: Grouping[T @@ U] =
    implicitly[Grouping[T]].asInstanceOf[Grouping[T @@ U]]

  implicit def taggedTypeOrdering[T : Ordering, U]: Ordering[T @@ U] =
    implicitly[Ordering[T]].asInstanceOf[Ordering[T @@ U]]

<<<<<<< HEAD

  /** Helpers for creating Ordering instances for cases classes. */
  def mkCaseOrdering[T, A1: Ordering](apply: (A1) => T, unapply: T => Option[(A1)]): Ordering[T] = new Ordering[T] {
    def compare(x: T, y: T): Int = {
      val first = unapply(x).get
      val second = unapply(y).get

      val c1 = implicitly[Ordering[A1]].compare(first, second)
      if (c1 != 0) return c1
      0
    }
  }

  def mkCaseOrdering[T, A1: Ordering, A2: Ordering](apply: (A1, A2) => T, unapply: T => Option[(A1, A2)]): Ordering[T] = new Ordering[T] {
    def compare(x: T, y: T): Int = {
      val first = unapply(x).get
      val second = unapply(y).get

      val c1 = implicitly[Ordering[A1]].compare(first._1, second._1)
      if (c1 != 0) return c1
      val c2 = implicitly[Ordering[A2]].compare(first._2, second._2)
      if (c2 != 0) return c2
      0
    }
  }

  def mkCaseOrdering[T, A1: Ordering, A2: Ordering, A3: Ordering](apply: (A1, A2, A3) => T, unapply: T => Option[(A1, A2, A3)]): Ordering[T] = new Ordering[T] {
    def compare(x: T, y: T): Int = {
      val first = unapply(x).get
      val second = unapply(y).get

      val c1 = implicitly[Ordering[A1]].compare(first._1, second._1)
      if (c1 != 0) return c1
      val c2 = implicitly[Ordering[A2]].compare(first._2, second._2)
      if (c2 != 0) return c2
      val c3 = implicitly[Ordering[A3]].compare(first._3, second._3)
      if (c3 != 0) return c3
      0
    }
  }

  def mkCaseOrdering[T, A1: Ordering, A2: Ordering, A3: Ordering, A4: Ordering](apply: (A1, A2, A3, A4) => T, unapply: T => Option[(A1, A2, A3, A4)]): Ordering[T] = new Ordering[T] {
    def compare(x: T, y: T): Int = {
      val first = unapply(x).get
      val second = unapply(y).get

      val c1 = implicitly[Ordering[A1]].compare(first._1, second._1)
      if (c1 != 0) return c1
      val c2 = implicitly[Ordering[A2]].compare(first._2, second._2)
      if (c2 != 0) return c2
      val c3 = implicitly[Ordering[A3]].compare(first._3, second._3)
      if (c3 != 0) return c3
      val c4 = implicitly[Ordering[A4]].compare(first._4, second._4)
      if (c4 != 0) return c4
      0
    }
  }

  def mkCaseOrdering[T, A1: Ordering, A2: Ordering, A3: Ordering, A4: Ordering, A5: Ordering](apply: (A1, A2, A3, A4, A5) => T, unapply: T => Option[(A1, A2, A3, A4, A5)]): Ordering[T] = new Ordering[T] {
    def compare(x: T, y: T): Int = {
      val first = unapply(x).get
      val second = unapply(y).get

      val c1 = implicitly[Ordering[A1]].compare(first._1, second._1)
      if (c1 != 0) return c1
      val c2 = implicitly[Ordering[A2]].compare(first._2, second._2)
      if (c2 != 0) return c2
      val c3 = implicitly[Ordering[A3]].compare(first._3, second._3)
      if (c3 != 0) return c3
      val c4 = implicitly[Ordering[A4]].compare(first._4, second._4)
      if (c4 != 0) return c4
      val c5 = implicitly[Ordering[A5]].compare(first._5, second._5)
      if (c5 != 0) return c5
      0
    }
  }

  def mkCaseOrdering[T, A1: Ordering, A2: Ordering, A3: Ordering, A4: Ordering, A5: Ordering, A6: Ordering](apply: (A1, A2, A3, A4, A5, A6) => T, unapply: T => Option[(A1, A2, A3, A4, A5, A6)]): Ordering[T] = new Ordering[T] {
    def compare(x: T, y: T): Int = {
      val first = unapply(x).get
      val second = unapply(y).get

      val c1 = implicitly[Ordering[A1]].compare(first._1, second._1)
      if (c1 != 0) return c1
      val c2 = implicitly[Ordering[A2]].compare(first._2, second._2)
      if (c2 != 0) return c2
      val c3 = implicitly[Ordering[A3]].compare(first._3, second._3)
      if (c3 != 0) return c3
      val c4 = implicitly[Ordering[A4]].compare(first._4, second._4)
      if (c4 != 0) return c4
      val c5 = implicitly[Ordering[A5]].compare(first._5, second._5)
      if (c5 != 0) return c5
      val c6 = implicitly[Ordering[A6]].compare(first._6, second._6)
      if (c6 != 0) return c6
      0
    }
  }

  def mkCaseOrdering[T, A1: Ordering, A2: Ordering, A3: Ordering, A4: Ordering, A5: Ordering, A6: Ordering, A7: Ordering](apply: (A1, A2, A3, A4, A5, A6, A7) => T, unapply: T => Option[(A1, A2, A3, A4, A5, A6, A7)]): Ordering[T] = new Ordering[T] {
    def compare(x: T, y: T): Int = {
      val first = unapply(x).get
      val second = unapply(y).get

      val c1 = implicitly[Ordering[A1]].compare(first._1, second._1)
      if (c1 != 0) return c1
      val c2 = implicitly[Ordering[A2]].compare(first._2, second._2)
      if (c2 != 0) return c2
      val c3 = implicitly[Ordering[A3]].compare(first._3, second._3)
      if (c3 != 0) return c3
      val c4 = implicitly[Ordering[A4]].compare(first._4, second._4)
      if (c4 != 0) return c4
      val c5 = implicitly[Ordering[A5]].compare(first._5, second._5)
      if (c5 != 0) return c5
      val c6 = implicitly[Ordering[A6]].compare(first._6, second._6)
      if (c6 != 0) return c6
      val c7 = implicitly[Ordering[A7]].compare(first._7, second._7)
      if (c7 != 0) return c7
      0
    }
  }

  def mkCaseOrdering[T, A1: Ordering, A2: Ordering, A3: Ordering, A4: Ordering, A5: Ordering, A6: Ordering, A7: Ordering, A8: Ordering](apply: (A1, A2, A3, A4, A5, A6, A7, A8) => T, unapply: T => Option[(A1, A2, A3, A4, A5, A6, A7, A8)]): Ordering[T] = new Ordering[T] {
    def compare(x: T, y: T): Int = {
      val first = unapply(x).get
      val second = unapply(y).get

      val c1 = implicitly[Ordering[A1]].compare(first._1, second._1)
      if (c1 != 0) return c1
      val c2 = implicitly[Ordering[A2]].compare(first._2, second._2)
      if (c2 != 0) return c2
      val c3 = implicitly[Ordering[A3]].compare(first._3, second._3)
      if (c3 != 0) return c3
      val c4 = implicitly[Ordering[A4]].compare(first._4, second._4)
      if (c4 != 0) return c4
      val c5 = implicitly[Ordering[A5]].compare(first._5, second._5)
      if (c5 != 0) return c5
      val c6 = implicitly[Ordering[A6]].compare(first._6, second._6)
      if (c6 != 0) return c6
      val c7 = implicitly[Ordering[A7]].compare(first._7, second._7)
      if (c7 != 0) return c7
      val c8 = implicitly[Ordering[A8]].compare(first._8, second._8)
      if (c8 != 0) return c8
      0
    }
  }
}

/**
 * Internal untyped grouping typeclass
 */
private[scoobi]
trait KeyGrouping {
  private[scoobi] def partitionKey(k: Any, num: Int): Int
  private[scoobi] def sortKey(k1: Any, k2: Any): Int
  private[scoobi] def groupKey(k1: Any, k2: Any): Int
}
=======
}
>>>>>>> 2fe7aff2
<|MERGE_RESOLUTION|>--- conflicted
+++ resolved
@@ -18,23 +18,17 @@
 
 import java.lang.Comparable
 import annotation.implicitNotFound
-<<<<<<< HEAD
-
-/**
- * Specify the way in which key-values are "shuffled". Used by `groupByKey` in `DList`
- */
-=======
 import scalaz.{Ordering => SOrdering, _}, Scalaz._
 import scalaz.Ordering.{LT, EQ, GT}
 
-/** Specify the way in which key-values are "shuffled". Used by 'groupByKey' in
- * 'DList'. */
->>>>>>> 2fe7aff2
+/**
+  * Specify the way in which key-values are "shuffled". Used by `groupByKey` in `DList`
+ */
 @implicitNotFound(msg = "Cannot find Grouping type class for ${K}")
 trait Grouping[K] extends KeyGrouping {
   private[scoobi] def partitionKey(k: Any, num: Int) = partition(k.asInstanceOf[K], num)
-  private[scoobi] def sortKey(k1: Any, k2: Any) = sortCompare(k1.asInstanceOf[K], k2.asInstanceOf[K])
-  private[scoobi] def groupKey(k1: Any, k2: Any) = groupCompare(k1.asInstanceOf[K], k2.asInstanceOf[K])
+  private[scoobi] def sortKey(k1: Any, k2: Any)      = sortCompare(k1.asInstanceOf[K], k2.asInstanceOf[K])
+  private[scoobi] def groupKey(k1: Any, k2: Any)     = groupCompare(k1.asInstanceOf[K], k2.asInstanceOf[K])
 
   /** Specifies how key-values are partitioned among Reducer tasks. */
   def partition(key: K, num: Int): Int = (key.hashCode & Int.MaxValue) % num
@@ -138,15 +132,13 @@
 
 }
 
-<<<<<<< HEAD
-object Grouping extends GroupingImplicits {
+object Grouping extends GroupingImplicits with GroupingFunctions {
   def all[K] = new AllGrouping
   class AllGrouping[K] extends Grouping[K] {
-    def groupCompare(x: K, y: K) = 0
+    def groupCompare(x: K, y: K) = EQ
     override def toString = "AllGrouping"
   }
-=======
-object Grouping extends GroupingImplicits with GroupingFunctions
+}
 
 trait GroupingFunctions {
   /** Partition a grouping of sums into a product of groupings. */
@@ -180,8 +172,6 @@
       def groupCompare(x: K, y: K): SOrdering =
         Monoid[SOrdering].zero
     }
-
->>>>>>> 2fe7aff2
 }
 
 /** Implicit definitions of Grouping instances for common types. */
@@ -189,29 +179,17 @@
 
   /** An implicitly Grouping type class instance where sorting is implemented via an Ordering
    * type class instance. Partitioning and grouping use the default implementation. */
-<<<<<<< HEAD
-  implicit def OrderingGrouping[T : Ordering]: Grouping[T] = new OrderingGrouping
-  class OrderingGrouping[T : Ordering] extends Grouping[T] {
-    override def toString = "OrderingGrouping"
-    def groupCompare(x: T, y: T): Int = implicitly[Ordering[T]].compare(x, y)
-=======
   implicit def OrderingGrouping[T : Ordering] = new Grouping[T] {
+      override def toString = "OrderingGrouping"
     def groupCompare(x: T, y: T) =
       SOrdering.fromInt(implicitly[Ordering[T]].compare(x, y))
->>>>>>> 2fe7aff2
   }
 
   /** An implicitly Grouping type class instance where sorting is implemented via an Ordering
    * type class instance. Partitioning and grouping use the default implementation. */
-<<<<<<< HEAD
-  implicit def ComparableGrouping[T <: Comparable[T]]: Grouping[T] = new ComparableGrouping
-  class ComparableGrouping[T <: Comparable[T]] extends Grouping[T] {
+  implicit def ComparableGrouping[T <: Comparable[T]] = new Grouping[T] {
     override def toString = "ComparableGrouping"
-    def groupCompare(x: T, y: T): Int = x.compareTo(y)
-=======
-  implicit def ComparableGrouping[T <: Comparable[T]] = new Grouping[T] {
     def groupCompare(x: T, y: T) = SOrdering.fromInt(x.compareTo(y))
->>>>>>> 2fe7aff2
   }
 
   /** Instances for Shapeless tagged types. */
@@ -223,163 +201,22 @@
   implicit def taggedTypeOrdering[T : Ordering, U]: Ordering[T @@ U] =
     implicitly[Ordering[T]].asInstanceOf[Ordering[T @@ U]]
 
-<<<<<<< HEAD
-
-  /** Helpers for creating Ordering instances for cases classes. */
-  def mkCaseOrdering[T, A1: Ordering](apply: (A1) => T, unapply: T => Option[(A1)]): Ordering[T] = new Ordering[T] {
-    def compare(x: T, y: T): Int = {
-      val first = unapply(x).get
-      val second = unapply(y).get
-
-      val c1 = implicitly[Ordering[A1]].compare(first, second)
-      if (c1 != 0) return c1
-      0
-    }
-  }
-
-  def mkCaseOrdering[T, A1: Ordering, A2: Ordering](apply: (A1, A2) => T, unapply: T => Option[(A1, A2)]): Ordering[T] = new Ordering[T] {
-    def compare(x: T, y: T): Int = {
-      val first = unapply(x).get
-      val second = unapply(y).get
-
-      val c1 = implicitly[Ordering[A1]].compare(first._1, second._1)
-      if (c1 != 0) return c1
-      val c2 = implicitly[Ordering[A2]].compare(first._2, second._2)
-      if (c2 != 0) return c2
-      0
-    }
-  }
-
-  def mkCaseOrdering[T, A1: Ordering, A2: Ordering, A3: Ordering](apply: (A1, A2, A3) => T, unapply: T => Option[(A1, A2, A3)]): Ordering[T] = new Ordering[T] {
-    def compare(x: T, y: T): Int = {
-      val first = unapply(x).get
-      val second = unapply(y).get
-
-      val c1 = implicitly[Ordering[A1]].compare(first._1, second._1)
-      if (c1 != 0) return c1
-      val c2 = implicitly[Ordering[A2]].compare(first._2, second._2)
-      if (c2 != 0) return c2
-      val c3 = implicitly[Ordering[A3]].compare(first._3, second._3)
-      if (c3 != 0) return c3
-      0
-    }
-  }
-
-  def mkCaseOrdering[T, A1: Ordering, A2: Ordering, A3: Ordering, A4: Ordering](apply: (A1, A2, A3, A4) => T, unapply: T => Option[(A1, A2, A3, A4)]): Ordering[T] = new Ordering[T] {
-    def compare(x: T, y: T): Int = {
-      val first = unapply(x).get
-      val second = unapply(y).get
-
-      val c1 = implicitly[Ordering[A1]].compare(first._1, second._1)
-      if (c1 != 0) return c1
-      val c2 = implicitly[Ordering[A2]].compare(first._2, second._2)
-      if (c2 != 0) return c2
-      val c3 = implicitly[Ordering[A3]].compare(first._3, second._3)
-      if (c3 != 0) return c3
-      val c4 = implicitly[Ordering[A4]].compare(first._4, second._4)
-      if (c4 != 0) return c4
-      0
-    }
-  }
-
-  def mkCaseOrdering[T, A1: Ordering, A2: Ordering, A3: Ordering, A4: Ordering, A5: Ordering](apply: (A1, A2, A3, A4, A5) => T, unapply: T => Option[(A1, A2, A3, A4, A5)]): Ordering[T] = new Ordering[T] {
-    def compare(x: T, y: T): Int = {
-      val first = unapply(x).get
-      val second = unapply(y).get
-
-      val c1 = implicitly[Ordering[A1]].compare(first._1, second._1)
-      if (c1 != 0) return c1
-      val c2 = implicitly[Ordering[A2]].compare(first._2, second._2)
-      if (c2 != 0) return c2
-      val c3 = implicitly[Ordering[A3]].compare(first._3, second._3)
-      if (c3 != 0) return c3
-      val c4 = implicitly[Ordering[A4]].compare(first._4, second._4)
-      if (c4 != 0) return c4
-      val c5 = implicitly[Ordering[A5]].compare(first._5, second._5)
-      if (c5 != 0) return c5
-      0
-    }
-  }
-
-  def mkCaseOrdering[T, A1: Ordering, A2: Ordering, A3: Ordering, A4: Ordering, A5: Ordering, A6: Ordering](apply: (A1, A2, A3, A4, A5, A6) => T, unapply: T => Option[(A1, A2, A3, A4, A5, A6)]): Ordering[T] = new Ordering[T] {
-    def compare(x: T, y: T): Int = {
-      val first = unapply(x).get
-      val second = unapply(y).get
-
-      val c1 = implicitly[Ordering[A1]].compare(first._1, second._1)
-      if (c1 != 0) return c1
-      val c2 = implicitly[Ordering[A2]].compare(first._2, second._2)
-      if (c2 != 0) return c2
-      val c3 = implicitly[Ordering[A3]].compare(first._3, second._3)
-      if (c3 != 0) return c3
-      val c4 = implicitly[Ordering[A4]].compare(first._4, second._4)
-      if (c4 != 0) return c4
-      val c5 = implicitly[Ordering[A5]].compare(first._5, second._5)
-      if (c5 != 0) return c5
-      val c6 = implicitly[Ordering[A6]].compare(first._6, second._6)
-      if (c6 != 0) return c6
-      0
-    }
-  }
-
-  def mkCaseOrdering[T, A1: Ordering, A2: Ordering, A3: Ordering, A4: Ordering, A5: Ordering, A6: Ordering, A7: Ordering](apply: (A1, A2, A3, A4, A5, A6, A7) => T, unapply: T => Option[(A1, A2, A3, A4, A5, A6, A7)]): Ordering[T] = new Ordering[T] {
-    def compare(x: T, y: T): Int = {
-      val first = unapply(x).get
-      val second = unapply(y).get
-
-      val c1 = implicitly[Ordering[A1]].compare(first._1, second._1)
-      if (c1 != 0) return c1
-      val c2 = implicitly[Ordering[A2]].compare(first._2, second._2)
-      if (c2 != 0) return c2
-      val c3 = implicitly[Ordering[A3]].compare(first._3, second._3)
-      if (c3 != 0) return c3
-      val c4 = implicitly[Ordering[A4]].compare(first._4, second._4)
-      if (c4 != 0) return c4
-      val c5 = implicitly[Ordering[A5]].compare(first._5, second._5)
-      if (c5 != 0) return c5
-      val c6 = implicitly[Ordering[A6]].compare(first._6, second._6)
-      if (c6 != 0) return c6
-      val c7 = implicitly[Ordering[A7]].compare(first._7, second._7)
-      if (c7 != 0) return c7
-      0
-    }
-  }
-
-  def mkCaseOrdering[T, A1: Ordering, A2: Ordering, A3: Ordering, A4: Ordering, A5: Ordering, A6: Ordering, A7: Ordering, A8: Ordering](apply: (A1, A2, A3, A4, A5, A6, A7, A8) => T, unapply: T => Option[(A1, A2, A3, A4, A5, A6, A7, A8)]): Ordering[T] = new Ordering[T] {
-    def compare(x: T, y: T): Int = {
-      val first = unapply(x).get
-      val second = unapply(y).get
-
-      val c1 = implicitly[Ordering[A1]].compare(first._1, second._1)
-      if (c1 != 0) return c1
-      val c2 = implicitly[Ordering[A2]].compare(first._2, second._2)
-      if (c2 != 0) return c2
-      val c3 = implicitly[Ordering[A3]].compare(first._3, second._3)
-      if (c3 != 0) return c3
-      val c4 = implicitly[Ordering[A4]].compare(first._4, second._4)
-      if (c4 != 0) return c4
-      val c5 = implicitly[Ordering[A5]].compare(first._5, second._5)
-      if (c5 != 0) return c5
-      val c6 = implicitly[Ordering[A6]].compare(first._6, second._6)
-      if (c6 != 0) return c6
-      val c7 = implicitly[Ordering[A7]].compare(first._7, second._7)
-      if (c7 != 0) return c7
-      val c8 = implicitly[Ordering[A8]].compare(first._8, second._8)
-      if (c8 != 0) return c8
-      0
-    }
-  }
-}
-
+}
+
+import scalaz.{Ordering => SOrdering}
 /**
  * Internal untyped grouping typeclass
  */
 private[scoobi]
 trait KeyGrouping {
   private[scoobi] def partitionKey(k: Any, num: Int): Int
-  private[scoobi] def sortKey(k1: Any, k2: Any): Int
-  private[scoobi] def groupKey(k1: Any, k2: Any): Int
-}
-=======
-}
->>>>>>> 2fe7aff2
+  private[scoobi] def sortKey(k1: Any, k2: Any): SOrdering
+  private[scoobi] def groupKey(k1: Any, k2: Any): SOrdering
+
+  private[scoobi] def isEqualWithSort(k1: Any, k2: Any): Boolean  = sortKey(k1, k2) == EQ
+  private[scoobi] def isEqualWithGroup(k1: Any, k2: Any): Boolean = groupKey(k1, k2) == EQ
+  private[scoobi] def toSortOrder: Order[Any] = Order.order(sortKey(_, _))
+  private[scoobi] def toGroupOrder: Order[Any] = Order.order(groupKey(_, _))
+  private[scoobi] def toSortOrdering: Ordering[Any]  = new Ordering[Any] { def compare(x: Any, y: Any): Int = sortKey(x, y).toInt }
+  private[scoobi] def toGroupOrdering: Ordering[Any] = new Ordering[Any] { def compare(x: Any, y: Any): Int = groupKey(x, y).toInt  }
+}
