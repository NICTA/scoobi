/**
 * Copyright 2011,2012 National ICT Australia Limited
 *
 * Licensed under the Apache License, Version 2.0 (the "License");
 * you may not use this file except in compliance with the License.
 * You may obtain a copy of the License at
 *
 * http://www.apache.org/licenses/LICENSE-2.0
 *
 * Unless required by applicable law or agreed to in writing, software
 * distributed under the License is distributed on an "AS IS" BASIS,
 * WITHOUT WARRANTIES OR CONDITIONS OF ANY KIND, either express or implied.
 * See the License for the specific language governing permissions and
 * limitations under the License.
 */
package com.nicta.scoobi
package core

import impl.control.{ImplicitParameter2, ImplicitParameter1, ImplicitParameter}

/**
 * A list that is distributed across multiple machines.
 *
 * It supports a few Traversable-like methods:
 *
 * - parallelDo: a 'map' operation transforming elements of the list in parallel
 * - ++: to concatenate 2 DLists
 * - groupByKey: to group a list of (key, value) elements by key, so as to get (key, values)
 * - combine: a parallel 'reduce' operation
 * - materialise: transforms a distributed list into a non-distributed list
 */
trait DList[A] extends DataSinks with Persistent[Seq[A]] {
  type T = DList[A]
  type C <: CompNode

  private[scoobi]
  def getComp: C

  private[scoobi]
  def storeComp: scalaz.Store[C, DList[A]]

  implicit def wf: WireFormat[A] = getComp.wf.asInstanceOf[WireFormat[A]]

  // ~~~~~~~~~~~~~~~~~~~~~~~~~~~~~~~~~~~~~~~~~~~~~~~~~~~~~~~~~~~~~~~~~~~~~~~~~~
  // Primitive functionality.
  // ~~~~~~~~~~~~~~~~~~~~~~~~~~~~~~~~~~~~~~~~~~~~~~~~~~~~~~~~~~~~~~~~~~~~~~~~~~

  /**
   * Apply a specified function to "chunks" of elements from the distributed list to produce
   * zero or more output elements. The resulting output elements from the many "chunks" form
   * a new distributed list
   */
  def parallelDo[B : WireFormat, E: WireFormat](env: DObject[E], dofn: EnvDoFn[A, B, E]): DList[B]

  /**Concatenate one or more distributed lists to this distributed list. */
  def ++(ins: DList[A]*): DList[A]

  /**Group the values of a distributed list with key-value elements by key. */
  def groupByKey[K, V](implicit ev: A <:< (K, V), wk: WireFormat[K], gpk: Grouping[K], wv: WireFormat[V]): DList[(K, Iterable[V])]

  /**Apply an associative function to reduce the collection of values to a single value in a
   * key-value-collection distributed list. */
  def combine[K, V](f: Reduction[V])(implicit ev: A <:< (K, Iterable[V]), wk: WireFormat[K], wv: WireFormat[V]): DList[(K, V)]

  @deprecated(message="use materialise instead", since="0.6.0")
  def materialize: DObject[Iterable[A]] = materialise

  /**
   * Turn a distributed list into a normal, non-distributed collection that can be accessed
   * by the client
   */
  def materialise: DObject[Iterable[A]]

  // ~~~~~~~~~~~~~~~~~~~~~~~~~~~~~~~~~~~~~~~~~~~~~~~~~~~~~~~~~~~~~~~~~~~~~~~~~~
  // Derived functionality (return DLists).
  // ~~~~~~~~~~~~~~~~~~~~~~~~~~~~~~~~~~~~~~~~~~~~~~~~~~~~~~~~~~~~~~~~~~~~~~~~~~
  def parallelDo[B : WireFormat](dofn: DoFn[A, B]): DList[B]
  def parallelDo[B : WireFormat](fn: (A, Emitter[B]) => Unit): DList[B] = basicParallelDo(fn)
  def parallelDo[B](fn: (A, Counters) => B)(implicit wf: WireFormat[B], p: ImplicitParameter): DList[B] = basicParallelDo(fn)(wf, p)
  def parallelDo[B](fn: (A, Heartbeat) => B)(implicit wf: WireFormat[B], p: ImplicitParameter1): DList[B] = basicParallelDo(fn)(wf, p)
  def parallelDo[B](fn: (A, ScoobiJobContext) => B)(implicit wf: WireFormat[B], p: ImplicitParameter2): DList[B] = basicParallelDo(fn)(wf, p)

  /**
   * Group the values of a distributed list with key-value elements by key. And explicitly
   * take the grouping that should be used. This is best used when you're doing things like
   * secondary sorts, or groupings with strange logic (like making sure None's / nulls are
   * sprayed across all reducers
   */
  def groupByKeyWith[K, V](grouping: Grouping[K])(implicit ev: A <:< (K, V), wfk: WireFormat[K], wfv: WireFormat[V]): DList[(K, Iterable[V])] =
    groupByKey(ev, wfk, grouping, wfv)

  /**
   * For each element of the distributed list produce zero or more elements by
   * applying a specified function. The resulting collection of elements form a
   * new distributed list
   */
  def mapFlatten[B : WireFormat](f: A => Iterable[B]): DList[B] =
    parallelDo(new DoFn[A,B] {
      def process(input: A, emitter: Emitter[B]) = f(input).foreach { emitter.emit(_) }
    })

  @deprecated(message = "use mapFlatten instead because DList is not a subclass of Iterator and a well-behaved flatMap operation accepts an argument: A => DList[B]", since = "0.7.0")
  def flatMap[B : WireFormat](f: A => Iterable[B]): DList[B] = mapFlatten(f)

  /**
   * For each element of the distributed list produce a new element by applying a
   * specified function. The resulting collection of elements form a new
   * distributed list
   */
  def map[B : WireFormat](f: A => B): DList[B] =
    parallelDo(new DoFn[A,B] {
      def process(input: A, emitter: Emitter[B]) = emitter.emit(f(input))
    })

  /** Keep elements from the distributed list that pass a specified predicate function */
  def filter(p: A => Boolean): DList[A] = parallelDo(new DoFn[A,A] {
    def process(input: A, emitter: Emitter[A]) = if (p(input)) { emitter.emit(input) }
  })

  /** the withFilter method */
  def withFilter(p: A => Boolean): DList[A] = filter(p)

  /** Keep elements from the distributed list that do not pass a specified predicate function */
  def filterNot(p: A => Boolean): DList[A] = filter(p andThen (!_))

  /**
   * Build a new DList by applying a partial function to all elements of this DList on
   * which the function is defined
   */
  def collect[B : WireFormat](pf: PartialFunction[A, B]): DList[B] = parallelDo(new DoFn[A,B] {
    def process(input: A, emitter: Emitter[B]) = if (pf.isDefinedAt(input)) emitter.emit(pf(input))
  })

  /**Partitions this distributed list into a pair of distributed lists according to some
   * predicate. The first distributed list consists of elements that satisfy the predicate
   * and the second of all elements that don't. */
  def partition(p: A => Boolean): (DList[A], DList[A]) = (filter(p), filterNot(p))

  /**Converts a distributed list of iterable values into to a distributed list in which
   * all the values are concatenated. */
  def flatten[B](implicit ev: A <:< Iterable[B], mB: Manifest[B], wtB: WireFormat[B]): DList[B] =
    parallelDo(new DoFn[A,B] {
      def process(input: A, emitter: Emitter[B]) = input.foreach { emitter.emit(_) }
    })

  /** Returns if the other DList has the same elements. A DList is unordered
   *  so order isn't considered. The Grouping required isn't very special and
   *  almost any will work (including grouping designed for secondary sorting)
   *  but for completeness, it is required to send two equal As to the
   *  same partition, and sortCompare provide total ordering
   */
  def isEqual(to: DList[A])(implicit cmp: Grouping[A]): DObject[Boolean] = {
    val left = map((_, false))
    val right = to.map((_, true))

    (left ++ right).groupByKey.parallelDo(
      new DoFn[(A, Iterable[Boolean]), Boolean] {
        var cntr: Long = _
        override def setup() {
          cntr = 0
        }
        override def process(in: (A, Iterable[Boolean]), e: Emitter[Boolean]) {
          if (cntr == 0) {
            for (b <- in._2) {
              cntr = cntr + (if (b) 1 else -1)
            }
          }
        }
        override def cleanup(e: Emitter[Boolean]) {
          e.emit(cntr == 0)
        }
      }).materialise.map(_.forall(identity))
  }

  /** Build a new distributed list from this list without any duplicate elements. */
  def distinct: DList[A] = {
    import scala.collection.mutable.{ Set => MSet }

    parallelDo(new DoFn[A, (Int, A)] {

      var cache: MSet[A] = MSet.empty

<<<<<<< HEAD
      def setup() { cache = MSet.empty }
=======
    /* Cache input values that have not been seen before. And, if a value has been
     * seen (i.e. is cached), simply drop it.
     * TODO - make it an actual cache that has a fixed size and has a replacement
     * policy once it is full otherwise there is the risk of running out of memory. */
    val dropCached = new DoFn[A, (A, Int)] {
      val cache: MSet[A] = MSet.empty
>>>>>>> 7279c02e

      def process(input: A, emitter: Emitter[(Int, A)]) {
        if (!cache.contains(input)) {
          emitter.emit((input.hashCode, input))
          cache += input
        }
      }

      def cleanup(emitter: Emitter[(Int, A)]) { cache = MSet.empty }

    }).groupByKey.mapFlatten( _._2.toSet )


  }

  /** Add an index (Long) to the DList where the index is between 0 and .size-1 of the DList */
  def zipWithIndex: DList[(A, Long)] = {

    /* First we give every element in the DList a 'mapperId'
     * it doesn't affect the logic if there is collisions,
     * but it's preferable for there not to be. */
    val byMapper: DList[(Int, A)] = parallelDo(new DoFn[A, (Int, A)] {
      var mapperId: Int = _

      def setup()                                       { mapperId = scala.util.Random.nextInt()  }
      def process(input: A, emitter: Emitter[(Int, A)]) { emitter.emit(mapperId -> input) }
      def cleanup(emitter: Emitter[(Int, A)])           {}
    })

    /* Now we can count how many elements each mapper saw */
    val taskCount = byMapper.map(_._1 -> 1).groupByKey.combine(Reduction.Sum.int).materialise

    /* ..and then convert it to a series of offsets */
    val taskMap = taskCount.map { x =>
      x.foldLeft(Map[Int, Long]() -> 0l) { (state, next) =>
        val newMap = state._1 + (next._1 -> state._2)
        val newStartingPoint = (state._2 + next._2)
        newMap -> newStartingPoint
      }._1
    }

    /* Now simply send the data to the same (logical) mapper using our map to find the proper offset */
    (taskMap join byMapper.groupByKey).mapFlatten {
      case (env, (task, vals)) =>

        val index: Stream[Long] = {
          def loop(v: Long): Stream[Long] = v #:: loop(v + 1)
          loop(env(task))
        }

        vals.zip(index)
    }
  }

  /** Randomly suffle a DList. */
  def shuffle: DList[A] = groupBy(_ => util.Random.nextInt()).mapFlatten(_._2)

  /** Group the values of a distributed list according to some discriminator function. */
  def groupBy[K : WireFormat : Grouping](f: A => K): DList[(K, Iterable[A])] =
    by(f).groupByKey

  /** Group the value of a distributed list according to some discriminator function
    * and some grouping function. */
  def groupWith[K : WireFormat](f: A => K)(gpk: Grouping[K]): DList[(K, Iterable[A])] = {
    implicit def grouping = gpk
    by(f).groupByKey
  }

  /**Create a new distributed list that is keyed based on a specified function. */
  def by[K : WireFormat](kf: A => K): DList[(K, A)] = map {
    x => (kf(x), x)
  }

  /**Create a distributed list containing just the keys of a key-value distributed list. */
  def keys[K, V]
  (implicit ev: A <:< (K, V),
   mwk:  WireFormat[K],
   mwv:  WireFormat[V])
  : DList[K] = map(ev(_)._1)

  /**Create a distributed list containing just the values of a key-value distributed list. */
  def values[K, V]
  (implicit ev: A <:< (K, V),
   mwk:  WireFormat[K],
   mwv:  WireFormat[V])
  : DList[V] = map(ev(_)._2)


  // ~~~~~~~~~~~~~~~~~~~~~~~~~~~~~~~~~~~~~~~~~~~~~~~~~~~~~~~~~~~~~~~~~~~~~~~~~~
  // Derived functionality (reduction operations)
  // ~~~~~~~~~~~~~~~~~~~~~~~~~~~~~~~~~~~~~~~~~~~~~~~~~~~~~~~~~~~~~~~~~~~~~~~~~~

  /**
   * Reduce the elements of this distributed list using the specified associative binary operator. The
   * order in which the elements are reduced is unspecified and may be non-deterministic
   */
  def reduce(op: Reduction[A]): DObject[A] = reduceOption(op).map(_.getOrElse(sys.error("the reduce operation is called on an empty list")))

  /**
   * Reduce the elements of this distributed list using the specified associative binary operator and a default value if
   * the list is empty. The order in which the elements are reduced is unspecified and may be non-deterministic
   */
  def reduceOption(op: Reduction[A]): DObject[Option[A]] = {
    /* First, perform in-mapper combining. */
    val imc: DList[A] = parallelDo(accumulateFunction[A](op))

<<<<<<< HEAD
    /* Group all elements together (so they go to the same reducer task) and then
     * combine them. */
    imc.groupBy(_ => 0).combine(op).map(_._2).headOption
  }

  private def accumulateFunction[S](op: Reduction[S]) = new DoFn[S, S] {
    private var acc: S = _
    private var none: Boolean = false

    def setup() { none = true }
=======
      def process(input: A, emitter: Emitter[A]) {
        acc = if (first) input else op(acc, input)
        first = false
      }

      override def cleanup(emitter: Emitter[A]) {
        if (!first) emitter.emit(acc)
        acc = null.asInstanceOf[A]
        first = true
      }
    })
>>>>>>> 7279c02e

    def process(input: S, emitter: Emitter[S]) {
      acc = if (none) input else op(acc, input)
      none = false
    }

    def cleanup(emitter: Emitter[S]) { if (!none) emitter.emit(acc) }
  }

  /**Multiply up the elements of this distribute list. */
  def product(implicit num: Numeric[A]): DObject[A] =
    reduceOption(Reduction(num.times)) map (_ getOrElse num.one)

  /**Sum up the elements of this distribute list. */
  def sum(implicit num: Numeric[A]): DObject[A] =
    reduceOption(Reduction(num.plus)) map (_ getOrElse num.zero)

  /**The length of the distributed list. */
  def length: DObject[Int] = map(_ => 1).sum

  /**The size of the distributed list. */
  def size: DObject[Int] = length

  /**Count the number of elements in the list which satisfy a predicate. */
  def count(p: A => Boolean): DObject[Int] = filter(p).length

  /**Find the largest element in the distributed list. */
  def max(implicit cmp: Ordering[A]): DObject[A] =
    reduce(Reduction.maximumS)

  /**Find the largest element in the distributed list. */
  def maxBy[B](f: A => B)(cmp: Ordering[B]): DObject[A] =
    reduce(Reduction.maximumS(cmp on f))

  /**Find the smallest element in the distributed list. */
  def min(implicit cmp: Ordering[A]): DObject[A] =
    reduce(Reduction.minimumS)

  /**Find the smallest element in the distributed list. */
  def minBy[B](f: A => B)(cmp: Ordering[B]): DObject[A] =
    reduce(Reduction.minimumS(cmp on f))
<<<<<<< HEAD

  /** @return the head of the DList as a DObject. This is an unsafe operation */
  def head: DObject[A] = materialise.map(_.head)

  /** @return the head of the DList as a DObject containing an Option */
  def headOption: DObject[Option[A]] = materialise.map(_.headOption)

  private def basicParallelDo[B : WireFormat](proc: (A, Emitter[B]) => Unit): DList[B] =
    parallelDo(BasicDoFn(proc))

  private def basicParallelDo[B](fn: (A, Counters) => B)(implicit wf: WireFormat[B], p: ImplicitParameter): DList[B] =
    basicParallelDo { (a: A, emitter: Emitter[B]) => emitter.write(fn(a, emitter))  }

  private def basicParallelDo[B](fn: (A, Heartbeat) => B)(implicit wf: WireFormat[B], p: ImplicitParameter1): DList[B] =
    basicParallelDo { (a: A, emitter: Emitter[B]) => emitter.write(fn(a, emitter))  }

  private def basicParallelDo[B](fn: (A, ScoobiJobContext) => B)(implicit wf: WireFormat[B], p: ImplicitParameter2): DList[B] =
    basicParallelDo { (a: A, emitter: Emitter[B]) => emitter.write(fn(a, emitter))  }
=======
>>>>>>> 7279c02e
}

trait Persistent[T] extends DataSinks {
  type C <: CompNode

  private[scoobi]
  def getComp: C
}
<|MERGE_RESOLUTION|>--- conflicted
+++ resolved
@@ -75,10 +75,10 @@
   // Derived functionality (return DLists).
   // ~~~~~~~~~~~~~~~~~~~~~~~~~~~~~~~~~~~~~~~~~~~~~~~~~~~~~~~~~~~~~~~~~~~~~~~~~~
   def parallelDo[B : WireFormat](dofn: DoFn[A, B]): DList[B]
-  def parallelDo[B : WireFormat](fn: (A, Emitter[B]) => Unit): DList[B] = basicParallelDo(fn)
-  def parallelDo[B](fn: (A, Counters) => B)(implicit wf: WireFormat[B], p: ImplicitParameter): DList[B] = basicParallelDo(fn)(wf, p)
-  def parallelDo[B](fn: (A, Heartbeat) => B)(implicit wf: WireFormat[B], p: ImplicitParameter1): DList[B] = basicParallelDo(fn)(wf, p)
-  def parallelDo[B](fn: (A, ScoobiJobContext) => B)(implicit wf: WireFormat[B], p: ImplicitParameter2): DList[B] = basicParallelDo(fn)(wf, p)
+  def parallelDo[B : WireFormat](fn: (A, Emitter[B]) => Unit): DList[B] = parallelDo(DoFn(fn))
+  def parallelDo[B](fn: (A, Counters) => B)(implicit wf: WireFormat[B], p: ImplicitParameter): DList[B] = parallelDo(DoFn.fromFunctionWithCounters(fn))
+  def parallelDo[B](fn: (A, Heartbeat) => B)(implicit wf: WireFormat[B], p: ImplicitParameter1): DList[B] = parallelDo(DoFn.fromFunctionWithHeartbeat(fn))
+  def parallelDo[B](fn: (A, ScoobiJobContext) => B)(implicit wf: WireFormat[B], p: ImplicitParameter2): DList[B] = parallelDo(DoFn.fromFunctionWithScoobiJobContext(fn))
 
   /**
    * Group the values of a distributed list with key-value elements by key. And explicitly
@@ -95,9 +95,7 @@
    * new distributed list
    */
   def mapFlatten[B : WireFormat](f: A => Iterable[B]): DList[B] =
-    parallelDo(new DoFn[A,B] {
-      def process(input: A, emitter: Emitter[B]) = f(input).foreach { emitter.emit(_) }
-    })
+    parallelDo((input: A, emitter: Emitter[B]) => f(input).foreach { emitter.emit(_) })
 
   @deprecated(message = "use mapFlatten instead because DList is not a subclass of Iterator and a well-behaved flatMap operation accepts an argument: A => DList[B]", since = "0.7.0")
   def flatMap[B : WireFormat](f: A => Iterable[B]): DList[B] = mapFlatten(f)
@@ -108,14 +106,10 @@
    * distributed list
    */
   def map[B : WireFormat](f: A => B): DList[B] =
-    parallelDo(new DoFn[A,B] {
-      def process(input: A, emitter: Emitter[B]) = emitter.emit(f(input))
-    })
+    parallelDo((input: A, emitter: Emitter[B]) => emitter.emit(f(input)))
 
   /** Keep elements from the distributed list that pass a specified predicate function */
-  def filter(p: A => Boolean): DList[A] = parallelDo(new DoFn[A,A] {
-    def process(input: A, emitter: Emitter[A]) = if (p(input)) { emitter.emit(input) }
-  })
+  def filter(p: A => Boolean): DList[A] = parallelDo((input: A, emitter: Emitter[A]) => if (p(input)) { emitter.emit(input) })
 
   /** the withFilter method */
   def withFilter(p: A => Boolean): DList[A] = filter(p)
@@ -127,9 +121,7 @@
    * Build a new DList by applying a partial function to all elements of this DList on
    * which the function is defined
    */
-  def collect[B : WireFormat](pf: PartialFunction[A, B]): DList[B] = parallelDo(new DoFn[A,B] {
-    def process(input: A, emitter: Emitter[B]) = if (pf.isDefinedAt(input)) emitter.emit(pf(input))
-  })
+  def collect[B : WireFormat](pf: PartialFunction[A, B]): DList[B] = parallelDo((input: A, emitter: Emitter[B]) => if (pf.isDefinedAt(input)) emitter.emit(pf(input)))
 
   /**Partitions this distributed list into a pair of distributed lists according to some
    * predicate. The first distributed list consists of elements that satisfy the predicate
@@ -139,9 +131,7 @@
   /**Converts a distributed list of iterable values into to a distributed list in which
    * all the values are concatenated. */
   def flatten[B](implicit ev: A <:< Iterable[B], mB: Manifest[B], wtB: WireFormat[B]): DList[B] =
-    parallelDo(new DoFn[A,B] {
-      def process(input: A, emitter: Emitter[B]) = input.foreach { emitter.emit(_) }
-    })
+    parallelDo((input: A, emitter: Emitter[B]) => input.foreach { emitter.emit(_) })
 
   /** Returns if the other DList has the same elements. A DList is unordered
    *  so order isn't considered. The Grouping required isn't very special and
@@ -178,18 +168,13 @@
 
     parallelDo(new DoFn[A, (Int, A)] {
 
+      /* Cache input values that have not been seen before. And, if a value has been
+       * seen (i.e. is cached), simply drop it.
+       * TODO - make it an actual cache that has a fixed size and has a replacement
+       * policy once it is full otherwise there is the risk of running out of memory. */
       var cache: MSet[A] = MSet.empty
 
-<<<<<<< HEAD
       def setup() { cache = MSet.empty }
-=======
-    /* Cache input values that have not been seen before. And, if a value has been
-     * seen (i.e. is cached), simply drop it.
-     * TODO - make it an actual cache that has a fixed size and has a replacement
-     * policy once it is full otherwise there is the risk of running out of memory. */
-    val dropCached = new DoFn[A, (A, Int)] {
-      val cache: MSet[A] = MSet.empty
->>>>>>> 7279c02e
 
       def process(input: A, emitter: Emitter[(Int, A)]) {
         if (!cache.contains(input)) {
@@ -296,7 +281,6 @@
     /* First, perform in-mapper combining. */
     val imc: DList[A] = parallelDo(accumulateFunction[A](op))
 
-<<<<<<< HEAD
     /* Group all elements together (so they go to the same reducer task) and then
      * combine them. */
     imc.groupBy(_ => 0).combine(op).map(_._2).headOption
@@ -307,19 +291,6 @@
     private var none: Boolean = false
 
     def setup() { none = true }
-=======
-      def process(input: A, emitter: Emitter[A]) {
-        acc = if (first) input else op(acc, input)
-        first = false
-      }
-
-      override def cleanup(emitter: Emitter[A]) {
-        if (!first) emitter.emit(acc)
-        acc = null.asInstanceOf[A]
-        first = true
-      }
-    })
->>>>>>> 7279c02e
 
     def process(input: S, emitter: Emitter[S]) {
       acc = if (none) input else op(acc, input)
@@ -361,7 +332,6 @@
   /**Find the smallest element in the distributed list. */
   def minBy[B](f: A => B)(cmp: Ordering[B]): DObject[A] =
     reduce(Reduction.minimumS(cmp on f))
-<<<<<<< HEAD
 
   /** @return the head of the DList as a DObject. This is an unsafe operation */
   def head: DObject[A] = materialise.map(_.head)
@@ -369,19 +339,6 @@
   /** @return the head of the DList as a DObject containing an Option */
   def headOption: DObject[Option[A]] = materialise.map(_.headOption)
 
-  private def basicParallelDo[B : WireFormat](proc: (A, Emitter[B]) => Unit): DList[B] =
-    parallelDo(BasicDoFn(proc))
-
-  private def basicParallelDo[B](fn: (A, Counters) => B)(implicit wf: WireFormat[B], p: ImplicitParameter): DList[B] =
-    basicParallelDo { (a: A, emitter: Emitter[B]) => emitter.write(fn(a, emitter))  }
-
-  private def basicParallelDo[B](fn: (A, Heartbeat) => B)(implicit wf: WireFormat[B], p: ImplicitParameter1): DList[B] =
-    basicParallelDo { (a: A, emitter: Emitter[B]) => emitter.write(fn(a, emitter))  }
-
-  private def basicParallelDo[B](fn: (A, ScoobiJobContext) => B)(implicit wf: WireFormat[B], p: ImplicitParameter2): DList[B] =
-    basicParallelDo { (a: A, emitter: Emitter[B]) => emitter.write(fn(a, emitter))  }
-=======
->>>>>>> 7279c02e
 }
 
 trait Persistent[T] extends DataSinks {
