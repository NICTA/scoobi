--- conflicted
+++ resolved
@@ -21,7 +21,6 @@
 import impl.slow
 import org.apache.hadoop.io.Writable
 import collection.generic.CanBuildFrom
-<<<<<<< HEAD
 import collection.mutable.{ListBuffer, Builder}
 import org.apache.avro.io.EncoderFactory
 import com.nicta.scoobi.io.avro.AvroSchema
@@ -29,9 +28,6 @@
 import org.apache.avro.generic.GenericContainer
 import org.apache.avro.specific.SpecificDatumReader
 import org.apache.avro.io.DecoderFactory
-=======
-import collection.mutable.{ ListBuffer, Builder }
->>>>>>> 23a7bab5
 
 /**Type-class for sending types across the Hadoop wire. */
 @implicitNotFound(msg = "Cannot find WireFormat type class for ${A}")
@@ -127,7 +123,6 @@
       x
     }
   }
-<<<<<<< HEAD
   
   /**
    * Avro types
@@ -154,8 +149,6 @@
       reader.read(null.asInstanceOf[T], decoder)
     }
   }
-=======
->>>>>>> 23a7bab5
 
   /**
    * "Primitive" types.
