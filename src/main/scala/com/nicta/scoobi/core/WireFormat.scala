/**
 * Copyright 2011,2012 National ICT Australia Limited
 *
 * Licensed under the Apache License, Version 2.0 (the "License");
 * you may not use this file except in compliance with the License.
 * You may obtain a copy of the License at
 *
 * http://www.apache.org/licenses/LICENSE-2.0
 *
 * Unless required by applicable law or agreed to in writing, software
 * distributed under the License is distributed on an "AS IS" BASIS,
 * WITHOUT WARRANTIES OR CONDITIONS OF ANY KIND, either express or implied.
 * See the License for the specific language governing permissions and
 * limitations under the License.
 */
package com.nicta.scoobi
package core

import annotation.implicitNotFound
import java.io._
import impl.slow
import org.apache.hadoop.io.Writable
import collection.generic.CanBuildFrom
import collection.mutable.{ListBuffer, Builder}

/**Type-class for sending types across the Hadoop wire. */
@implicitNotFound(msg = "Cannot find WireFormat type class for ${A}")
trait WireFormat[A] {
  def toWire(x: A, out: DataOutput)
  def fromWire(in: DataInput): A
}


object WireFormat extends WireFormatImplicits {

  // extend WireFormat with useful methods
  implicit def wireFormat[A](wf: WireFormat[A]): WireFormatX[A] = new WireFormatX[A](wf)

  case class WireFormatX[A](wf: WireFormat[A]) {
    /**
     * transform a WireFormat[A] to a WireFormat[B] by providing a bijection A <=> B
     */
    def adapt[B](f: B => A, g: A => B): WireFormat[B] = new WireFormat[B] {
      def fromWire(in: DataInput) = g(wf.fromWire(in))
      def toWire(x: B, out: DataOutput) { wf.toWire(f(x), out) }
    }
  }
}

/** Implicit definitions of WireFormat instances for common types. */
trait WireFormatImplicits extends codegen.GeneratedWireFormats {

<<<<<<< HEAD
  def mkObjectWireFormat[T](x: T): WireFormat[T] = new ObjectWireFormat(x)
  class ObjectWireFormat[T](x: T) extends WireFormat[T] {
=======
  class ObjectWireFormat[T](val x: T) extends WireFormat[T] {
>>>>>>> c4d35143
    override def toWire(obj: T, out: DataOutput) {}
    override def fromWire(in: DataInput): T = x
  }
  def mkObjectWireFormat[T](x: T): WireFormat[T] = new ObjectWireFormat(x)

<<<<<<< HEAD
  def mkCaseWireFormat[T](apply: () => T, unapply: T => Boolean): WireFormat[T] = new CaseWireFormat(apply, unapply)
  class CaseWireFormat[T](apply: () => T, unapply: T => Boolean) extends WireFormat[T] {
=======
  class Case0WireFormat[T](val apply: () => T, val unapply: T => Boolean) extends WireFormat[T] {
>>>>>>> c4d35143
    override def toWire(obj: T, out: DataOutput) {}
    override def fromWire(in: DataInput): T = apply()
  }

<<<<<<< HEAD
  def mkCaseWireFormat[T, A1: WireFormat](apply: (A1) => T, unapply: T => Option[(A1)]): WireFormat[T] = new CaseWireFormat1(apply, unapply)
  class CaseWireFormat1[T, A1: WireFormat](apply: (A1) => T, unapply: T => Option[(A1)]) extends WireFormat[T] {
=======
  def mkCaseWireFormat[T](apply: () => T, unapply: T => Boolean): WireFormat[T] = new Case0WireFormat(apply, unapply)

  class Case1WireFormat[T, A1: WireFormat](apply: (A1) => T, unapply: T => Option[(A1)]) extends WireFormat[T] {
>>>>>>> c4d35143
    override def toWire(obj: T, out: DataOutput) {
      implicitly[WireFormat[A1]].toWire(unapply(obj).get, out)
    }
    override def fromWire(in: DataInput): T = apply(implicitly[WireFormat[A1]].fromWire(in))
  }
<<<<<<< HEAD

  def mkCaseWireFormat[T, A1: WireFormat, A2: WireFormat](apply: (A1, A2) => T, unapply: T => Option[(A1, A2)]): WireFormat[T] = new CaseWireFormat2(apply, unapply)
  class CaseWireFormat2[T, A1: WireFormat, A2: WireFormat](apply: (A1, A2) => T, unapply: T => Option[(A1, A2)]) extends WireFormat[T] {

    override def toWire(obj: T, out: DataOutput) {
      val v: Product2[A1, A2] = unapply(obj).get

      implicitly[WireFormat[A1]].toWire(v._1, out)
      implicitly[WireFormat[A2]].toWire(v._2, out)
    }

    override def fromWire(in: DataInput): T = {
      val a1: A1 = implicitly[WireFormat[A1]].fromWire(in)
      val a2: A2 = implicitly[WireFormat[A2]].fromWire(in)
      apply(a1, a2)
    }
  }

  def mkCaseWireFormat[T, A1: WireFormat, A2: WireFormat, A3: WireFormat](apply: (A1, A2, A3) => T, unapply: T => Option[(A1, A2, A3)]): WireFormat[T] = new CaseWireFormat3(apply, unapply)
  class CaseWireFormat3[T, A1: WireFormat, A2: WireFormat, A3: WireFormat](apply: (A1, A2, A3) => T, unapply: T => Option[(A1, A2, A3)]) extends WireFormat[T] {
    override def toWire(obj: T, out: DataOutput) {
      val v: Product3[A1, A2, A3] = unapply(obj).get
      implicitly[WireFormat[A1]].toWire(v._1, out)
      implicitly[WireFormat[A2]].toWire(v._2, out)
      implicitly[WireFormat[A3]].toWire(v._3, out)
    }

    override def fromWire(in: DataInput): T = {
      val a1: A1 = implicitly[WireFormat[A1]].fromWire(in)
      val a2: A2 = implicitly[WireFormat[A2]].fromWire(in)
      val a3: A3 = implicitly[WireFormat[A3]].fromWire(in)
      apply(a1, a2, a3)
    }
  }

  def mkCaseWireFormat[T, A1: WireFormat, A2: WireFormat, A3: WireFormat, A4: WireFormat](apply: (A1, A2, A3, A4) => T, unapply: T => Option[(A1, A2, A3, A4)]): WireFormat[T] = new WireFormat[T] {
    override def toWire(obj: T, out: DataOutput) {
      val v: Product4[A1, A2, A3, A4] = unapply(obj).get
      implicitly[WireFormat[A1]].toWire(v._1, out)
      implicitly[WireFormat[A2]].toWire(v._2, out)
      implicitly[WireFormat[A3]].toWire(v._3, out)
      implicitly[WireFormat[A4]].toWire(v._4, out)
    }

    override def fromWire(in: DataInput): T = {
      val a1: A1 = implicitly[WireFormat[A1]].fromWire(in)
      val a2: A2 = implicitly[WireFormat[A2]].fromWire(in)
      val a3: A3 = implicitly[WireFormat[A3]].fromWire(in)
      val a4: A4 = implicitly[WireFormat[A4]].fromWire(in)
      apply(a1, a2, a3, a4)
    }
  }

  def mkCaseWireFormat[T, A1: WireFormat, A2: WireFormat, A3: WireFormat, A4: WireFormat, A5: WireFormat](apply: (A1, A2, A3, A4, A5) => T, unapply: T => Option[(A1, A2, A3, A4, A5)]): WireFormat[T] = new WireFormat[T] {
    override def toWire(obj: T, out: DataOutput) {
      val v: Product5[A1, A2, A3, A4, A5] = unapply(obj).get
      implicitly[WireFormat[A1]].toWire(v._1, out)
      implicitly[WireFormat[A2]].toWire(v._2, out)
      implicitly[WireFormat[A3]].toWire(v._3, out)
      implicitly[WireFormat[A4]].toWire(v._4, out)
      implicitly[WireFormat[A5]].toWire(v._5, out)
    }

    override def fromWire(in: DataInput): T = {
      val a1: A1 = implicitly[WireFormat[A1]].fromWire(in)
      val a2: A2 = implicitly[WireFormat[A2]].fromWire(in)
      val a3: A3 = implicitly[WireFormat[A3]].fromWire(in)
      val a4: A4 = implicitly[WireFormat[A4]].fromWire(in)
      val a5: A5 = implicitly[WireFormat[A5]].fromWire(in)
      apply(a1, a2, a3, a4, a5)
    }
  }

  def mkCaseWireFormat[T, A1: WireFormat, A2: WireFormat, A3: WireFormat, A4: WireFormat, A5: WireFormat, A6: WireFormat](apply: (A1, A2, A3, A4, A5, A6) => T, unapply: T => Option[(A1, A2, A3, A4, A5, A6)]): WireFormat[T] = new WireFormat[T] {
    override def toWire(obj: T, out: DataOutput) {
      val v: Product6[A1, A2, A3, A4, A5, A6] = unapply(obj).get
      implicitly[WireFormat[A1]].toWire(v._1, out)
      implicitly[WireFormat[A2]].toWire(v._2, out)
      implicitly[WireFormat[A3]].toWire(v._3, out)
      implicitly[WireFormat[A4]].toWire(v._4, out)
      implicitly[WireFormat[A5]].toWire(v._5, out)
      implicitly[WireFormat[A6]].toWire(v._6, out)
    }

    override def fromWire(in: DataInput): T = {
      val a1: A1 = implicitly[WireFormat[A1]].fromWire(in)
      val a2: A2 = implicitly[WireFormat[A2]].fromWire(in)
      val a3: A3 = implicitly[WireFormat[A3]].fromWire(in)
      val a4: A4 = implicitly[WireFormat[A4]].fromWire(in)
      val a5: A5 = implicitly[WireFormat[A5]].fromWire(in)
      val a6: A6 = implicitly[WireFormat[A6]].fromWire(in)
      apply(a1, a2, a3, a4, a5, a6)
    }
  }

  def mkCaseWireFormat[T, A1: WireFormat, A2: WireFormat, A3: WireFormat, A4: WireFormat, A5: WireFormat, A6: WireFormat, A7: WireFormat](apply: (A1, A2, A3, A4, A5, A6, A7) => T, unapply: T => Option[(A1, A2, A3, A4, A5, A6, A7)]): WireFormat[T] = new WireFormat[T] {
    override def toWire(obj: T, out: DataOutput) {
      val v: Product7[A1, A2, A3, A4, A5, A6, A7] = unapply(obj).get
      implicitly[WireFormat[A1]].toWire(v._1, out)
      implicitly[WireFormat[A2]].toWire(v._2, out)
      implicitly[WireFormat[A3]].toWire(v._3, out)
      implicitly[WireFormat[A4]].toWire(v._4, out)
      implicitly[WireFormat[A5]].toWire(v._5, out)
      implicitly[WireFormat[A6]].toWire(v._6, out)
      implicitly[WireFormat[A7]].toWire(v._7, out)
    }

    override def fromWire(in: DataInput): T = {
      val a1: A1 = implicitly[WireFormat[A1]].fromWire(in)
      val a2: A2 = implicitly[WireFormat[A2]].fromWire(in)
      val a3: A3 = implicitly[WireFormat[A3]].fromWire(in)
      val a4: A4 = implicitly[WireFormat[A4]].fromWire(in)
      val a5: A5 = implicitly[WireFormat[A5]].fromWire(in)
      val a6: A6 = implicitly[WireFormat[A6]].fromWire(in)
      val a7: A7 = implicitly[WireFormat[A7]].fromWire(in)
      apply(a1, a2, a3, a4, a5, a6, a7)
    }
  }

  def mkCaseWireFormat[T, A1: WireFormat, A2: WireFormat, A3: WireFormat, A4: WireFormat, A5: WireFormat, A6: WireFormat, A7: WireFormat, A8: WireFormat](apply: (A1, A2, A3, A4, A5, A6, A7, A8) => T, unapply: T => Option[(A1, A2, A3, A4, A5, A6, A7, A8)]): WireFormat[T] = new WireFormat[T] {
    override def toWire(obj: T, out: DataOutput) {
      val v: Product8[A1, A2, A3, A4, A5, A6, A7, A8] = unapply(obj).get
      implicitly[WireFormat[A1]].toWire(v._1, out)
      implicitly[WireFormat[A2]].toWire(v._2, out)
      implicitly[WireFormat[A3]].toWire(v._3, out)
      implicitly[WireFormat[A4]].toWire(v._4, out)
      implicitly[WireFormat[A5]].toWire(v._5, out)
      implicitly[WireFormat[A6]].toWire(v._6, out)
      implicitly[WireFormat[A7]].toWire(v._7, out)
      implicitly[WireFormat[A8]].toWire(v._8, out)
    }

    override def fromWire(in: DataInput): T = {
      val a1: A1 = implicitly[WireFormat[A1]].fromWire(in)
      val a2: A2 = implicitly[WireFormat[A2]].fromWire(in)
      val a3: A3 = implicitly[WireFormat[A3]].fromWire(in)
      val a4: A4 = implicitly[WireFormat[A4]].fromWire(in)
      val a5: A5 = implicitly[WireFormat[A5]].fromWire(in)
      val a6: A6 = implicitly[WireFormat[A6]].fromWire(in)
      val a7: A7 = implicitly[WireFormat[A7]].fromWire(in)
      val a8: A8 = implicitly[WireFormat[A8]].fromWire(in)
      apply(a1, a2, a3, a4, a5, a6, a7, a8)
    }
  }

  def mkAbstractWireFormat[T, A <: T : Manifest : WireFormat, B <: T : Manifest : WireFormat]() = new WireFormat[T] {

    override def toWire(obj: T, out: DataOutput) {
      val clazz: Class[_] = obj.getClass

      if (clazz == implicitly[Manifest[A]].erasure) {
        out.writeInt('A')
        implicitly[WireFormat[A]].toWire(obj.asInstanceOf[A], out)
      } else if (clazz == implicitly[Manifest[B]].erasure) {
        out.writeInt('B')
        implicitly[WireFormat[B]].toWire(obj.asInstanceOf[B], out)
      } else
        sys.error("Error in toWire. Don't know about type: " + clazz.toString)
    }

    override def fromWire(in: DataInput): T =
      in.readInt() match {
        case 'A' => implicitly[WireFormat[A]].fromWire(in)
        case 'B' => implicitly[WireFormat[B]].fromWire(in)
        case  x  => sys.error("Error in fromWire, don't know what " + x + " is")
      }
  }

  def mkAbstractWireFormat[T, A <: T : Manifest : WireFormat, B <: T : Manifest : WireFormat,  C <: T : Manifest : WireFormat]: WireFormat[T] = new WireFormat[T] {

    override def toWire(obj: T, out: DataOutput) {
      val clazz: Class[_] = obj.getClass

      if (clazz == implicitly[Manifest[A]].erasure) {
        out.writeInt('A')
        implicitly[WireFormat[A]].toWire(obj.asInstanceOf[A], out)
      } else if (clazz == implicitly[Manifest[B]].erasure) {
        out.writeInt('B')
        implicitly[WireFormat[B]].toWire(obj.asInstanceOf[B], out)
      } else if (clazz == implicitly[Manifest[C]].erasure) {
        out.writeInt('C')
        implicitly[WireFormat[C]].toWire(obj.asInstanceOf[C], out)
      } else
        sys.error("Error in toWire. Don't know about type: " + clazz.toString)
    }

    override def fromWire(in: DataInput): T =
      in.readInt() match {
        case 'A' => implicitly[WireFormat[A]].fromWire(in)
        case 'B' => implicitly[WireFormat[B]].fromWire(in)
        case 'C' => implicitly[WireFormat[C]].fromWire(in)
        case  x  => sys.error("Error in fromWire, don't know what " + x + " is")
      }
  }

  def mkAbstractWireFormat[T, A <: T : Manifest : WireFormat, B <: T : Manifest : WireFormat,  C <: T : Manifest : WireFormat, D <: T : Manifest : WireFormat]() = new WireFormat[T] {

    override def toWire(obj: T, out: DataOutput) {
      val clazz: Class[_] = obj.getClass

      if (clazz == implicitly[Manifest[A]].erasure) {
        out.writeInt('A')
        implicitly[WireFormat[A]].toWire(obj.asInstanceOf[A], out)
      } else if (clazz == implicitly[Manifest[B]].erasure) {
        out.writeInt('B')
        implicitly[WireFormat[B]].toWire(obj.asInstanceOf[B], out)
      } else if (clazz == implicitly[Manifest[C]].erasure) {
        out.writeInt('C')
        implicitly[WireFormat[C]].toWire(obj.asInstanceOf[C], out)
      } else if (clazz == implicitly[Manifest[D]].erasure) {
        out.writeInt('D')
        implicitly[WireFormat[D]].toWire(obj.asInstanceOf[D], out)
      } else
        sys.error("Error in toWire. Don't know about type: " + clazz.toString)
    }

    override def fromWire(in: DataInput): T =
      in.readInt() match {
        case 'A' => implicitly[WireFormat[A]].fromWire(in)
        case 'B' => implicitly[WireFormat[B]].fromWire(in)
        case 'C' => implicitly[WireFormat[C]].fromWire(in)
        case 'D' => implicitly[WireFormat[D]].fromWire(in)
        case  x  => sys.error("Error in fromWire, don't know what " + x + " is")
      }
  }

  def mkAbstractWireFormat[T, A <: T : Manifest : WireFormat, B <: T : Manifest : WireFormat,  C <: T : Manifest : WireFormat, D <: T : Manifest : WireFormat, E <: T : Manifest : WireFormat]() = new WireFormat[T] {

    override def toWire(obj: T, out: DataOutput) {
      val clazz: Class[_] = obj.getClass

      if (clazz == implicitly[Manifest[A]].erasure) {
        out.writeInt('A')
        implicitly[WireFormat[A]].toWire(obj.asInstanceOf[A], out)
      } else if (clazz == implicitly[Manifest[B]].erasure) {
        out.writeInt('B')
        implicitly[WireFormat[B]].toWire(obj.asInstanceOf[B], out)
      } else if (clazz == implicitly[Manifest[C]].erasure) {
        out.writeInt('C')
        implicitly[WireFormat[C]].toWire(obj.asInstanceOf[C], out)
      } else if (clazz == implicitly[Manifest[D]].erasure) {
        out.writeInt('D')
        implicitly[WireFormat[D]].toWire(obj.asInstanceOf[D], out)
      } else if (clazz == implicitly[Manifest[E]].erasure) {
        out.writeInt('E')
        implicitly[WireFormat[E]].toWire(obj.asInstanceOf[E], out)
      } else
        sys.error("Error in toWire. Don't know about type: " + clazz.toString)
    }

    override def fromWire(in: DataInput): T =
      in.readInt() match {
        case 'A' => implicitly[WireFormat[A]].fromWire(in)
        case 'B' => implicitly[WireFormat[B]].fromWire(in)
        case 'C' => implicitly[WireFormat[C]].fromWire(in)
        case 'D' => implicitly[WireFormat[D]].fromWire(in)
        case 'E' => implicitly[WireFormat[E]].fromWire(in)
        case  x  => sys.error("Error in fromWire, don't know what " + x + " is")
      }
  }

  def mkAbstractWireFormat[T, A <: T : Manifest : WireFormat, B <: T : Manifest : WireFormat,  C <: T : Manifest : WireFormat, D <: T : Manifest : WireFormat, E <: T : Manifest : WireFormat, F <: T : Manifest : WireFormat]() = new WireFormat[T] {

    override def toWire(obj: T, out: DataOutput) {
      val clazz: Class[_] = obj.getClass

      if (clazz == implicitly[Manifest[A]].erasure) {
        out.writeInt('A')
        implicitly[WireFormat[A]].toWire(obj.asInstanceOf[A], out)
      } else if (clazz == implicitly[Manifest[B]].erasure) {
        out.writeInt('B')
        implicitly[WireFormat[B]].toWire(obj.asInstanceOf[B], out)
      } else if (clazz == implicitly[Manifest[C]].erasure) {
        out.writeInt('C')
        implicitly[WireFormat[C]].toWire(obj.asInstanceOf[C], out)
      } else if (clazz == implicitly[Manifest[D]].erasure) {
        out.writeInt('D')
        implicitly[WireFormat[D]].toWire(obj.asInstanceOf[D], out)
      } else if (clazz == implicitly[Manifest[E]].erasure) {
        out.writeInt('E')
        implicitly[WireFormat[E]].toWire(obj.asInstanceOf[E], out)
      } else if (clazz == implicitly[Manifest[F]].erasure) {
        out.writeInt('F')
        implicitly[WireFormat[F]].toWire(obj.asInstanceOf[F], out)
      } else
        sys.error("Error in toWire. Don't know about type: " + clazz.toString)
    }

    override def fromWire(in: DataInput): T =
      in.readInt() match {
        case 'A' => implicitly[WireFormat[A]].fromWire(in)
        case 'B' => implicitly[WireFormat[B]].fromWire(in)
        case 'C' => implicitly[WireFormat[C]].fromWire(in)
        case 'D' => implicitly[WireFormat[D]].fromWire(in)
        case 'E' => implicitly[WireFormat[E]].fromWire(in)
        case 'F' => implicitly[WireFormat[F]].fromWire(in)
        case  x  => sys.error("Error in fromWire, don't know what " + x + " is")
      }
  }

  def mkAbstractWireFormat[T, A <: T : Manifest : WireFormat, B <: T : Manifest : WireFormat,  C <: T : Manifest : WireFormat, D <: T : Manifest : WireFormat, E <: T : Manifest : WireFormat, F <: T : Manifest : WireFormat, G <: T : Manifest : WireFormat]() = new WireFormat[T] {

    override def toWire(obj: T, out: DataOutput) {
      val clazz: Class[_] = obj.getClass

      if (clazz == implicitly[Manifest[A]].erasure) {
        out.writeInt('A')
        implicitly[WireFormat[A]].toWire(obj.asInstanceOf[A], out)
      } else if (clazz == implicitly[Manifest[B]].erasure) {
        out.writeInt('B')
        implicitly[WireFormat[B]].toWire(obj.asInstanceOf[B], out)
      } else if (clazz == implicitly[Manifest[C]].erasure) {
        out.writeInt('C')
        implicitly[WireFormat[C]].toWire(obj.asInstanceOf[C], out)
      } else if (clazz == implicitly[Manifest[D]].erasure) {
        out.writeInt('D')
        implicitly[WireFormat[D]].toWire(obj.asInstanceOf[D], out)
      } else if (clazz == implicitly[Manifest[E]].erasure) {
        out.writeInt('E')
        implicitly[WireFormat[E]].toWire(obj.asInstanceOf[E], out)
      } else if (clazz == implicitly[Manifest[F]].erasure) {
        out.writeInt('F')
        implicitly[WireFormat[F]].toWire(obj.asInstanceOf[F], out)
      } else if (clazz == implicitly[Manifest[G]].erasure) {
        out.writeInt('G')
        implicitly[WireFormat[G]].toWire(obj.asInstanceOf[G], out)
      } else
        sys.error("Error in toWire. Don't know about type: " + clazz.toString)
    }

    override def fromWire(in: DataInput): T =
      in.readInt() match {
        case 'A' => implicitly[WireFormat[A]].fromWire(in)
        case 'B' => implicitly[WireFormat[B]].fromWire(in)
        case 'C' => implicitly[WireFormat[C]].fromWire(in)
        case 'D' => implicitly[WireFormat[D]].fromWire(in)
        case 'E' => implicitly[WireFormat[E]].fromWire(in)
        case 'F' => implicitly[WireFormat[F]].fromWire(in)
        case 'G' => implicitly[WireFormat[G]].fromWire(in)
        case  x  => sys.error("Error in fromWire, don't know what " + x + " is")
      }
  }

  def mkAbstractWireFormat[T, A <: T : Manifest : WireFormat, B <: T : Manifest : WireFormat,  C <: T : Manifest : WireFormat, D <: T : Manifest : WireFormat, E <: T : Manifest : WireFormat, F <: T : Manifest : WireFormat, G <: T : Manifest : WireFormat, H <: T : Manifest : WireFormat]() = new WireFormat[T] {

    override def toWire(obj: T, out: DataOutput) {
      val clazz: Class[_] = obj.getClass

      if (clazz == implicitly[Manifest[A]].erasure) {
        out.writeInt('A')
        implicitly[WireFormat[A]].toWire(obj.asInstanceOf[A], out)
      } else if (clazz == implicitly[Manifest[B]].erasure) {
        out.writeInt('B')
        implicitly[WireFormat[B]].toWire(obj.asInstanceOf[B], out)
      } else if (clazz == implicitly[Manifest[C]].erasure) {
        out.writeInt('C')
        implicitly[WireFormat[C]].toWire(obj.asInstanceOf[C], out)
      } else if (clazz == implicitly[Manifest[D]].erasure) {
        out.writeInt('D')
        implicitly[WireFormat[D]].toWire(obj.asInstanceOf[D], out)
      } else if (clazz == implicitly[Manifest[E]].erasure) {
        out.writeInt('E')
        implicitly[WireFormat[E]].toWire(obj.asInstanceOf[E], out)
      } else if (clazz == implicitly[Manifest[F]].erasure) {
        out.writeInt('F')
        implicitly[WireFormat[F]].toWire(obj.asInstanceOf[F], out)
      } else if (clazz == implicitly[Manifest[G]].erasure) {
        out.writeInt('G')
        implicitly[WireFormat[G]].toWire(obj.asInstanceOf[G], out)
      } else if (clazz == implicitly[Manifest[H]].erasure) {
        out.writeInt('H')
        implicitly[WireFormat[H]].toWire(obj.asInstanceOf[H], out)
      } else
        sys.error("Error in toWire. Don't know about type: " + clazz.toString)
    }

    override def fromWire(in: DataInput): T =
      in.readInt() match {
        case 'A' => implicitly[WireFormat[A]].fromWire(in)
        case 'B' => implicitly[WireFormat[B]].fromWire(in)
        case 'C' => implicitly[WireFormat[C]].fromWire(in)
        case 'D' => implicitly[WireFormat[D]].fromWire(in)
        case 'E' => implicitly[WireFormat[E]].fromWire(in)
        case 'F' => implicitly[WireFormat[F]].fromWire(in)
        case 'G' => implicitly[WireFormat[G]].fromWire(in)
        case 'H' => implicitly[WireFormat[H]].fromWire(in)
        case  x  => sys.error("Error in fromWire, don't know what " + x + " is")
      }
  }
=======
  def mkCaseWireFormat[T, A1: WireFormat](apply: (A1) => T, unapply: T => Option[(A1)]): WireFormat[T] = new Case1WireFormat(apply, unapply)
>>>>>>> c4d35143

  /**
   * Catch-all implementation of a WireFormat for a type T, using Java serialization.
   * It is however very inefficient, so for production use, consider creating your own WireFormat instance.
   *
   * Note that this WireFormat instance definition is *not* implicit, meaning that you will need to explicitely
   * import it when you need it.
   */
  def AnythingFmt[T <: Serializable]: WireFormat[T] = new AnythingWireFormat[T]
  class AnythingWireFormat[T <: Serializable] extends WireFormat[T] {
    def toWire(x: T, out: DataOutput) {
      val bytesOut = new ByteArrayOutputStream
      val bOut =  new ObjectOutputStream(bytesOut)
      bOut.writeObject(x)
      bOut.close()

      val arr = bytesOut.toByteArray
      out.writeInt(arr.size)
      out.write(arr)
    }

    def fromWire(in: DataInput): T = {
      val size = in.readInt()
      val barr = new Array[Byte](size)
      in.readFully(barr)

      val bIn = new ObjectInputStream(new ByteArrayInputStream(barr))
      bIn.readObject.asInstanceOf[T]
    }
  }

  /**
   * Hadoop Writable types.
   */
  implicit def WritableFmt[T <: Writable : Manifest]: WireFormat[T] = new WritableWireFormat[T]
  class WritableWireFormat[T <: Writable : Manifest] extends WireFormat[T] {
    def toWire(x: T, out: DataOutput) { x.write(out) }
    def fromWire(in: DataInput): T = {
      val x: T = implicitly[Manifest[T]].erasure.newInstance.asInstanceOf[T]
      x.readFields(in)
      x
    }
  }


  /**
   * "Primitive" types.
   */
  implicit def UnitFmt = new UnitWireFormat
  class UnitWireFormat extends WireFormat[Unit] {
    def toWire(x: Unit, out: DataOutput) {}
    def fromWire(in: DataInput): Unit = ()
  }

  implicit def IntFmt = new IntWireFormat
  class IntWireFormat extends WireFormat[Int] {
    def toWire(x: Int, out: DataOutput) { out.writeInt(x) }
    def fromWire(in: DataInput): Int = in.readInt()
  }

  implicit def IntegerFmt: WireFormat[java.lang.Integer] = new IntegerWireFormat
  class IntegerWireFormat extends WireFormat[java.lang.Integer] {
    def toWire(x: java.lang.Integer, out: DataOutput) { out.writeInt(x) }
    def fromWire(in: DataInput): java.lang.Integer = in.readInt()
  }

  implicit def BooleanFmt = new BooleanWireFormat
  class BooleanWireFormat extends WireFormat[Boolean] {
    def toWire(x: Boolean, out: DataOutput) { out.writeBoolean(x) }
    def fromWire(in: DataInput): Boolean = in.readBoolean()
  }

  implicit def LongFmt = new LongWireFormat
  class LongWireFormat extends WireFormat[Long] {
    def toWire(x: Long, out: DataOutput) { out.writeLong(x) }
    def fromWire(in: DataInput): Long = in.readLong()
  }

  implicit def DoubleFmt = new DoubleWireFormat
  class DoubleWireFormat extends WireFormat[Double] {
    def toWire(x: Double, out: DataOutput) { out.writeDouble(x) }
    def fromWire(in: DataInput): Double = { in.readDouble() }
  }

  implicit def FloatFmt = new FloatWireFormat
  class FloatWireFormat extends WireFormat[Float] {
    def toWire(x: Float, out: DataOutput) { out.writeFloat(x) }
    def fromWire(in: DataInput): Float = { in.readFloat() }
  }

  implicit def CharFmt = new CharWireFormat
  class CharWireFormat extends WireFormat[Char] {
    def toWire(x: Char, out: DataOutput) { out.writeChar(x) }
    def fromWire(in: DataInput): Char = in.readChar()
  }

  implicit def ByteFmt = new ByteWireFormat
  class ByteWireFormat extends WireFormat[Byte] {
    def toWire(x: Byte, out: DataOutput) { out.writeByte(x) }
    def fromWire(in: DataInput): Byte = in.readByte()
  }

  implicit def StringFmt: WireFormat[String] = new StringWireFormat
  class StringWireFormat extends WireFormat[String] {
    def toWire(x: String, out: DataOutput) {
      if (x == null)
        out.writeInt(-1)
      else {
        val b = x.getBytes("utf-8")
        out.writeInt(b.length)
        out.write(b)
      }
    }
    def fromWire(in: DataInput): String = {
      val l = in.readInt()
      if (l == -1)
        null
      else {
        val b = new Array[Byte](l)
        in.readFully(b, 0, l)
        new String(b, "utf-8")
      }
    }
  }

  /*
   * Useful Scala types.
   */
<<<<<<< HEAD
  implicit def Tuple2Fmt[T1, T2](implicit wt1: WireFormat[T1], wt2: WireFormat[T2]): WireFormat[(T1, T2)] = new Tuple2WireFormat(wt1, wt2)
  class Tuple2WireFormat[T1, T2](wt1: WireFormat[T1], wt2: WireFormat[T2]) extends WireFormat[(T1, T2)] {
      def toWire(x: (T1, T2), out: DataOutput) = {
        wt1.toWire(x._1, out)
        wt2.toWire(x._2, out)
      }
      def fromWire(in: DataInput): (T1, T2) = {
        val a = wt1.fromWire(in)
        val b = wt2.fromWire(in)
        (a, b)
      }
    }

  implicit def Tuple3Fmt[T1, T2, T3]
  (implicit wt1: WireFormat[T1], wt2: WireFormat[T2], wt3: WireFormat[T3]): WireFormat[(T1, T2, T3)] = new Tuple3WireFormat(wt1, wt2, wt3)
  class Tuple3WireFormat[T1, T2, T3](wt1: WireFormat[T1], wt2: WireFormat[T2], wt3: WireFormat[T3]) extends WireFormat[(T1, T2, T3)] {
    def toWire(x: (T1, T2, T3), out: DataOutput) = {
        wt1.toWire(x._1, out)
        wt2.toWire(x._2, out)
        wt3.toWire(x._3, out)
      }
      def fromWire(in: DataInput): (T1, T2, T3) = {
        val a = wt1.fromWire(in)
        val b = wt2.fromWire(in)
        val c = wt3.fromWire(in)
        (a, b, c)
      }
    }

  implicit def Tuple4Fmt[T1, T2, T3, T4]
  (implicit wt1: WireFormat[T1], wt2: WireFormat[T2], wt3: WireFormat[T3], wt4: WireFormat[T4]) =
    new WireFormat[Tuple4[T1, T2, T3, T4]] {
      def toWire(x: (T1, T2, T3, T4), out: DataOutput) = {
        wt1.toWire(x._1, out)
        wt2.toWire(x._2, out)
        wt3.toWire(x._3, out)
        wt4.toWire(x._4, out)
      }
      def fromWire(in: DataInput): (T1, T2, T3, T4) = {
        val a = wt1.fromWire(in)
        val b = wt2.fromWire(in)
        val c = wt3.fromWire(in)
        val d = wt4.fromWire(in)
        (a, b, c, d)
      }
    }

  implicit def Tuple5Fmt[T1, T2, T3, T4, T5]
  (implicit wt1: WireFormat[T1], wt2: WireFormat[T2], wt3: WireFormat[T3], wt4: WireFormat[T4],
   wt5: WireFormat[T5]) =
    new WireFormat[(T1, T2, T3, T4, T5)] {
      def toWire(x: (T1, T2, T3, T4, T5), out: DataOutput) = {
        wt1.toWire(x._1, out)
        wt2.toWire(x._2, out)
        wt3.toWire(x._3, out)
        wt4.toWire(x._4, out)
        wt5.toWire(x._5, out)
      }
      def fromWire(in: DataInput): (T1, T2, T3, T4, T5) = {
        val a = wt1.fromWire(in)
        val b = wt2.fromWire(in)
        val c = wt3.fromWire(in)
        val d = wt4.fromWire(in)
        val e = wt5.fromWire(in)
        (a, b, c, d, e)
      }
    }

  implicit def Tuple6Fmt[T1, T2, T3, T4, T5, T6]
  (implicit wt1: WireFormat[T1], wt2: WireFormat[T2], wt3: WireFormat[T3], wt4: WireFormat[T4],
   wt5: WireFormat[T5], wt6: WireFormat[T6]) =
    new WireFormat[(T1, T2, T3, T4, T5, T6)] {
      def toWire(x: (T1, T2, T3, T4, T5, T6), out: DataOutput) = {
        wt1.toWire(x._1, out)
        wt2.toWire(x._2, out)
        wt3.toWire(x._3, out)
        wt4.toWire(x._4, out)
        wt5.toWire(x._5, out)
        wt6.toWire(x._6, out)
      }
      def fromWire(in: DataInput): (T1, T2, T3, T4, T5, T6) = {
        val a = wt1.fromWire(in)
        val b = wt2.fromWire(in)
        val c = wt3.fromWire(in)
        val d = wt4.fromWire(in)
        val e = wt5.fromWire(in)
        val f = wt6.fromWire(in)
        (a, b, c, d, e, f)
      }
    }

  implicit def Tuple7Fmt[T1, T2, T3, T4, T5, T6, T7]
  (implicit wt1: WireFormat[T1], wt2: WireFormat[T2], wt3: WireFormat[T3], wt4: WireFormat[T4],
   wt5: WireFormat[T5], wt6: WireFormat[T6], wt7: WireFormat[T7]) =
    new WireFormat[(T1, T2, T3, T4, T5, T6, T7)] {
      def toWire(x: (T1, T2, T3, T4, T5, T6, T7), out: DataOutput) = {
        wt1.toWire(x._1, out)
        wt2.toWire(x._2, out)
        wt3.toWire(x._3, out)
        wt4.toWire(x._4, out)
        wt5.toWire(x._5, out)
        wt6.toWire(x._6, out)
        wt7.toWire(x._7, out)
      }
      def fromWire(in: DataInput): (T1, T2, T3, T4, T5, T6, T7) = {
        val a = wt1.fromWire(in)
        val b = wt2.fromWire(in)
        val c = wt3.fromWire(in)
        val d = wt4.fromWire(in)
        val e = wt5.fromWire(in)
        val f = wt6.fromWire(in)
        val g = wt7.fromWire(in)
        (a, b, c, d, e, f, g)
      }
    }

  implicit def Tuple8Fmt[T1, T2, T3, T4, T5, T6, T7, T8]
  (implicit wt1: WireFormat[T1], wt2: WireFormat[T2], wt3: WireFormat[T3], wt4: WireFormat[T4],
   wt5: WireFormat[T5], wt6: WireFormat[T6], wt7: WireFormat[T7], wt8: WireFormat[T8]) =
    new WireFormat[(T1, T2, T3, T4, T5, T6, T7, T8)] {
      def toWire(x: (T1, T2, T3, T4, T5, T6, T7, T8), out: DataOutput) = {
        wt1.toWire(x._1, out)
        wt2.toWire(x._2, out)
        wt3.toWire(x._3, out)
        wt4.toWire(x._4, out)
        wt5.toWire(x._5, out)
        wt6.toWire(x._6, out)
        wt7.toWire(x._7, out)
        wt8.toWire(x._8, out)
      }
      def fromWire(in: DataInput): (T1, T2, T3, T4, T5, T6, T7, T8) = {
        val a = wt1.fromWire(in)
        val b = wt2.fromWire(in)
        val c = wt3.fromWire(in)
        val d = wt4.fromWire(in)
        val e = wt5.fromWire(in)
        val f = wt6.fromWire(in)
        val g = wt7.fromWire(in)
        val h = wt8.fromWire(in)
        (a, b, c, d, e, f, g, h)
      }
    }
=======
>>>>>>> c4d35143

  /**
   * Traversable structures
   */
  implicit def TraversableFmt[CC[X] <: Traversable[X], T](implicit wt: WireFormat[T], bf: CanBuildFrom[_, T, CC[T]]): WireFormat[CC[T]] =
    new TraversableWireFormat(bf())

  /**
   * Map structures
   */
  implicit def MapFmt[CC[X, Y] <: Map[X, Y], K, V](implicit wtK: WireFormat[K], wtV: WireFormat[V], bf: CanBuildFrom[_, (K, V), CC[K, V]]): WireFormat[CC[K, V]] =
    new TraversableWireFormat(bf())

  /* Arrays */
  implicit def ArrayFmt[T](implicit m: Manifest[T], wt: WireFormat[T]): WireFormat[Array[T]] =
    new TraversableWireFormat(new ListBuffer[T]) adapt ((a: Array[T]) => a.toList, (s: List[T]) => s.toArray)

  /**
   * This class is used to create a WireFormat for Traversables, Maps and Arrays
   */
  private[scoobi]
  case class TraversableWireFormat[T : WireFormat, CC <: Traversable[T]](builder: Builder[T, CC]) extends WireFormat[CC] {
    def toWire(x: CC, out: DataOutput) = {
      require(x != null, "Cannot serialize a null Traversable. Consider using an empty collection, or an Option[Traversable]")
      // The "naive" approach for persisting a Traversable would be to persist the number of elements, then the
      // elements themselves. However, if this Traversable is an Iterator, taking the size will consume the whole iterator
      // and the elements will not be serialized.
      //
      // So the strategy here is to only persist 1000 elements at the time, bringing them into memory to know their size
      // and iterate on them. We signal the end of all the "chunks" by persisting an empty iterator which will have a size
      // of 0
      (x.view.toSeq.sliding(1000, 1000).toSeq :+ Iterator.empty) foreach { chunk =>
        val elements = chunk.toSeq
        out.writeInt(elements.size)
        elements.foreach { implicitly[WireFormat[T]].toWire(_, out) }
      }
    }
    def fromWire(in: DataInput): CC = {
      var size = in.readInt()
      builder.clear()
      // when the size is 0, it means that we've reached the last "chunk" of elements
      while (size != 0) {
        (0 until size) foreach  { _ => builder += implicitly[WireFormat[T]].fromWire(in) }
        size = in.readInt()
      }
      builder.result()
    }
  }

  /**
   * Option type.
   */
  implicit def OptionFmt[T](implicit wt: WireFormat[T]) = new WireFormat[Option[T]] {
    def toWire(x: Option[T], out: DataOutput) = x match {
      case Some(y) => { out.writeBoolean(true); wt.toWire(y, out) }
      case None    => { out.writeBoolean(false) }
    }
    def fromWire(in: DataInput): Option[T] = {
      val isSome = in.readBoolean()
      if (isSome) {
        val x: T = wt.fromWire(in)
        Some(x)
      }
      else {
        None
      }
    }
  }

  /*
   * Either types.
   */
  implicit def EitherFmt[T1, T2](implicit wt1: WireFormat[T1], wt2: WireFormat[T2]) = new WireFormat[Either[T1, T2]] {
    def toWire(x: Either[T1, T2], out: DataOutput) = x match {
      case Left(x)  => { out.writeBoolean(true); wt1.toWire(x, out) }
      case Right(x) => { out.writeBoolean(false); wt2.toWire(x, out) }
    }
    def fromWire(in: DataInput): Either[T1, T2] = {
      val isLeft = in.readBoolean()
      if (isLeft) {
        val x: T1 = wt1.fromWire(in)
        Left(x)
      }
      else {
        val x: T2 = wt2.fromWire(in)
        Right(x)
      }
    }
  }

  implicit def LeftFmt[T1, T2](implicit wt1: WireFormat[T1]) = new WireFormat[Left[T1, T2]] {
    def toWire(x: Left[T1, T2], out: DataOutput) = wt1.toWire(x.a, out)
    def fromWire(in: DataInput): Left[T1, T2] = Left[T1, T2](wt1.fromWire(in))
  }

  implicit def RightFmt[T1, T2](implicit wt1: WireFormat[T2]) = new WireFormat[Right[T1, T2]] {
    def toWire(x: Right[T1, T2], out: DataOutput) = wt1.toWire(x.b, out)
    def fromWire(in: DataInput): Right[T1, T2] = Right[T1, T2](wt1.fromWire(in))
  }

  /**
   * Java's Date
   */
  implicit def DateFmt = new WireFormat[java.util.Date] {
    def toWire(x: java.util.Date, out: DataOutput) = out.writeLong(x.getTime)
    def fromWire(in: DataInput): java.util.Date = new java.util.Date(in.readLong())
  }
}<|MERGE_RESOLUTION|>--- conflicted
+++ resolved
@@ -50,433 +50,27 @@
 /** Implicit definitions of WireFormat instances for common types. */
 trait WireFormatImplicits extends codegen.GeneratedWireFormats {
 
-<<<<<<< HEAD
-  def mkObjectWireFormat[T](x: T): WireFormat[T] = new ObjectWireFormat(x)
-  class ObjectWireFormat[T](x: T) extends WireFormat[T] {
-=======
   class ObjectWireFormat[T](val x: T) extends WireFormat[T] {
->>>>>>> c4d35143
     override def toWire(obj: T, out: DataOutput) {}
     override def fromWire(in: DataInput): T = x
   }
   def mkObjectWireFormat[T](x: T): WireFormat[T] = new ObjectWireFormat(x)
 
-<<<<<<< HEAD
-  def mkCaseWireFormat[T](apply: () => T, unapply: T => Boolean): WireFormat[T] = new CaseWireFormat(apply, unapply)
-  class CaseWireFormat[T](apply: () => T, unapply: T => Boolean) extends WireFormat[T] {
-=======
   class Case0WireFormat[T](val apply: () => T, val unapply: T => Boolean) extends WireFormat[T] {
->>>>>>> c4d35143
     override def toWire(obj: T, out: DataOutput) {}
     override def fromWire(in: DataInput): T = apply()
   }
 
-<<<<<<< HEAD
-  def mkCaseWireFormat[T, A1: WireFormat](apply: (A1) => T, unapply: T => Option[(A1)]): WireFormat[T] = new CaseWireFormat1(apply, unapply)
-  class CaseWireFormat1[T, A1: WireFormat](apply: (A1) => T, unapply: T => Option[(A1)]) extends WireFormat[T] {
-=======
   def mkCaseWireFormat[T](apply: () => T, unapply: T => Boolean): WireFormat[T] = new Case0WireFormat(apply, unapply)
 
   class Case1WireFormat[T, A1: WireFormat](apply: (A1) => T, unapply: T => Option[(A1)]) extends WireFormat[T] {
->>>>>>> c4d35143
     override def toWire(obj: T, out: DataOutput) {
       implicitly[WireFormat[A1]].toWire(unapply(obj).get, out)
     }
     override def fromWire(in: DataInput): T = apply(implicitly[WireFormat[A1]].fromWire(in))
   }
-<<<<<<< HEAD
-
-  def mkCaseWireFormat[T, A1: WireFormat, A2: WireFormat](apply: (A1, A2) => T, unapply: T => Option[(A1, A2)]): WireFormat[T] = new CaseWireFormat2(apply, unapply)
-  class CaseWireFormat2[T, A1: WireFormat, A2: WireFormat](apply: (A1, A2) => T, unapply: T => Option[(A1, A2)]) extends WireFormat[T] {
-
-    override def toWire(obj: T, out: DataOutput) {
-      val v: Product2[A1, A2] = unapply(obj).get
-
-      implicitly[WireFormat[A1]].toWire(v._1, out)
-      implicitly[WireFormat[A2]].toWire(v._2, out)
-    }
-
-    override def fromWire(in: DataInput): T = {
-      val a1: A1 = implicitly[WireFormat[A1]].fromWire(in)
-      val a2: A2 = implicitly[WireFormat[A2]].fromWire(in)
-      apply(a1, a2)
-    }
-  }
-
-  def mkCaseWireFormat[T, A1: WireFormat, A2: WireFormat, A3: WireFormat](apply: (A1, A2, A3) => T, unapply: T => Option[(A1, A2, A3)]): WireFormat[T] = new CaseWireFormat3(apply, unapply)
-  class CaseWireFormat3[T, A1: WireFormat, A2: WireFormat, A3: WireFormat](apply: (A1, A2, A3) => T, unapply: T => Option[(A1, A2, A3)]) extends WireFormat[T] {
-    override def toWire(obj: T, out: DataOutput) {
-      val v: Product3[A1, A2, A3] = unapply(obj).get
-      implicitly[WireFormat[A1]].toWire(v._1, out)
-      implicitly[WireFormat[A2]].toWire(v._2, out)
-      implicitly[WireFormat[A3]].toWire(v._3, out)
-    }
-
-    override def fromWire(in: DataInput): T = {
-      val a1: A1 = implicitly[WireFormat[A1]].fromWire(in)
-      val a2: A2 = implicitly[WireFormat[A2]].fromWire(in)
-      val a3: A3 = implicitly[WireFormat[A3]].fromWire(in)
-      apply(a1, a2, a3)
-    }
-  }
-
-  def mkCaseWireFormat[T, A1: WireFormat, A2: WireFormat, A3: WireFormat, A4: WireFormat](apply: (A1, A2, A3, A4) => T, unapply: T => Option[(A1, A2, A3, A4)]): WireFormat[T] = new WireFormat[T] {
-    override def toWire(obj: T, out: DataOutput) {
-      val v: Product4[A1, A2, A3, A4] = unapply(obj).get
-      implicitly[WireFormat[A1]].toWire(v._1, out)
-      implicitly[WireFormat[A2]].toWire(v._2, out)
-      implicitly[WireFormat[A3]].toWire(v._3, out)
-      implicitly[WireFormat[A4]].toWire(v._4, out)
-    }
-
-    override def fromWire(in: DataInput): T = {
-      val a1: A1 = implicitly[WireFormat[A1]].fromWire(in)
-      val a2: A2 = implicitly[WireFormat[A2]].fromWire(in)
-      val a3: A3 = implicitly[WireFormat[A3]].fromWire(in)
-      val a4: A4 = implicitly[WireFormat[A4]].fromWire(in)
-      apply(a1, a2, a3, a4)
-    }
-  }
-
-  def mkCaseWireFormat[T, A1: WireFormat, A2: WireFormat, A3: WireFormat, A4: WireFormat, A5: WireFormat](apply: (A1, A2, A3, A4, A5) => T, unapply: T => Option[(A1, A2, A3, A4, A5)]): WireFormat[T] = new WireFormat[T] {
-    override def toWire(obj: T, out: DataOutput) {
-      val v: Product5[A1, A2, A3, A4, A5] = unapply(obj).get
-      implicitly[WireFormat[A1]].toWire(v._1, out)
-      implicitly[WireFormat[A2]].toWire(v._2, out)
-      implicitly[WireFormat[A3]].toWire(v._3, out)
-      implicitly[WireFormat[A4]].toWire(v._4, out)
-      implicitly[WireFormat[A5]].toWire(v._5, out)
-    }
-
-    override def fromWire(in: DataInput): T = {
-      val a1: A1 = implicitly[WireFormat[A1]].fromWire(in)
-      val a2: A2 = implicitly[WireFormat[A2]].fromWire(in)
-      val a3: A3 = implicitly[WireFormat[A3]].fromWire(in)
-      val a4: A4 = implicitly[WireFormat[A4]].fromWire(in)
-      val a5: A5 = implicitly[WireFormat[A5]].fromWire(in)
-      apply(a1, a2, a3, a4, a5)
-    }
-  }
-
-  def mkCaseWireFormat[T, A1: WireFormat, A2: WireFormat, A3: WireFormat, A4: WireFormat, A5: WireFormat, A6: WireFormat](apply: (A1, A2, A3, A4, A5, A6) => T, unapply: T => Option[(A1, A2, A3, A4, A5, A6)]): WireFormat[T] = new WireFormat[T] {
-    override def toWire(obj: T, out: DataOutput) {
-      val v: Product6[A1, A2, A3, A4, A5, A6] = unapply(obj).get
-      implicitly[WireFormat[A1]].toWire(v._1, out)
-      implicitly[WireFormat[A2]].toWire(v._2, out)
-      implicitly[WireFormat[A3]].toWire(v._3, out)
-      implicitly[WireFormat[A4]].toWire(v._4, out)
-      implicitly[WireFormat[A5]].toWire(v._5, out)
-      implicitly[WireFormat[A6]].toWire(v._6, out)
-    }
-
-    override def fromWire(in: DataInput): T = {
-      val a1: A1 = implicitly[WireFormat[A1]].fromWire(in)
-      val a2: A2 = implicitly[WireFormat[A2]].fromWire(in)
-      val a3: A3 = implicitly[WireFormat[A3]].fromWire(in)
-      val a4: A4 = implicitly[WireFormat[A4]].fromWire(in)
-      val a5: A5 = implicitly[WireFormat[A5]].fromWire(in)
-      val a6: A6 = implicitly[WireFormat[A6]].fromWire(in)
-      apply(a1, a2, a3, a4, a5, a6)
-    }
-  }
-
-  def mkCaseWireFormat[T, A1: WireFormat, A2: WireFormat, A3: WireFormat, A4: WireFormat, A5: WireFormat, A6: WireFormat, A7: WireFormat](apply: (A1, A2, A3, A4, A5, A6, A7) => T, unapply: T => Option[(A1, A2, A3, A4, A5, A6, A7)]): WireFormat[T] = new WireFormat[T] {
-    override def toWire(obj: T, out: DataOutput) {
-      val v: Product7[A1, A2, A3, A4, A5, A6, A7] = unapply(obj).get
-      implicitly[WireFormat[A1]].toWire(v._1, out)
-      implicitly[WireFormat[A2]].toWire(v._2, out)
-      implicitly[WireFormat[A3]].toWire(v._3, out)
-      implicitly[WireFormat[A4]].toWire(v._4, out)
-      implicitly[WireFormat[A5]].toWire(v._5, out)
-      implicitly[WireFormat[A6]].toWire(v._6, out)
-      implicitly[WireFormat[A7]].toWire(v._7, out)
-    }
-
-    override def fromWire(in: DataInput): T = {
-      val a1: A1 = implicitly[WireFormat[A1]].fromWire(in)
-      val a2: A2 = implicitly[WireFormat[A2]].fromWire(in)
-      val a3: A3 = implicitly[WireFormat[A3]].fromWire(in)
-      val a4: A4 = implicitly[WireFormat[A4]].fromWire(in)
-      val a5: A5 = implicitly[WireFormat[A5]].fromWire(in)
-      val a6: A6 = implicitly[WireFormat[A6]].fromWire(in)
-      val a7: A7 = implicitly[WireFormat[A7]].fromWire(in)
-      apply(a1, a2, a3, a4, a5, a6, a7)
-    }
-  }
-
-  def mkCaseWireFormat[T, A1: WireFormat, A2: WireFormat, A3: WireFormat, A4: WireFormat, A5: WireFormat, A6: WireFormat, A7: WireFormat, A8: WireFormat](apply: (A1, A2, A3, A4, A5, A6, A7, A8) => T, unapply: T => Option[(A1, A2, A3, A4, A5, A6, A7, A8)]): WireFormat[T] = new WireFormat[T] {
-    override def toWire(obj: T, out: DataOutput) {
-      val v: Product8[A1, A2, A3, A4, A5, A6, A7, A8] = unapply(obj).get
-      implicitly[WireFormat[A1]].toWire(v._1, out)
-      implicitly[WireFormat[A2]].toWire(v._2, out)
-      implicitly[WireFormat[A3]].toWire(v._3, out)
-      implicitly[WireFormat[A4]].toWire(v._4, out)
-      implicitly[WireFormat[A5]].toWire(v._5, out)
-      implicitly[WireFormat[A6]].toWire(v._6, out)
-      implicitly[WireFormat[A7]].toWire(v._7, out)
-      implicitly[WireFormat[A8]].toWire(v._8, out)
-    }
-
-    override def fromWire(in: DataInput): T = {
-      val a1: A1 = implicitly[WireFormat[A1]].fromWire(in)
-      val a2: A2 = implicitly[WireFormat[A2]].fromWire(in)
-      val a3: A3 = implicitly[WireFormat[A3]].fromWire(in)
-      val a4: A4 = implicitly[WireFormat[A4]].fromWire(in)
-      val a5: A5 = implicitly[WireFormat[A5]].fromWire(in)
-      val a6: A6 = implicitly[WireFormat[A6]].fromWire(in)
-      val a7: A7 = implicitly[WireFormat[A7]].fromWire(in)
-      val a8: A8 = implicitly[WireFormat[A8]].fromWire(in)
-      apply(a1, a2, a3, a4, a5, a6, a7, a8)
-    }
-  }
-
-  def mkAbstractWireFormat[T, A <: T : Manifest : WireFormat, B <: T : Manifest : WireFormat]() = new WireFormat[T] {
-
-    override def toWire(obj: T, out: DataOutput) {
-      val clazz: Class[_] = obj.getClass
-
-      if (clazz == implicitly[Manifest[A]].erasure) {
-        out.writeInt('A')
-        implicitly[WireFormat[A]].toWire(obj.asInstanceOf[A], out)
-      } else if (clazz == implicitly[Manifest[B]].erasure) {
-        out.writeInt('B')
-        implicitly[WireFormat[B]].toWire(obj.asInstanceOf[B], out)
-      } else
-        sys.error("Error in toWire. Don't know about type: " + clazz.toString)
-    }
-
-    override def fromWire(in: DataInput): T =
-      in.readInt() match {
-        case 'A' => implicitly[WireFormat[A]].fromWire(in)
-        case 'B' => implicitly[WireFormat[B]].fromWire(in)
-        case  x  => sys.error("Error in fromWire, don't know what " + x + " is")
-      }
-  }
-
-  def mkAbstractWireFormat[T, A <: T : Manifest : WireFormat, B <: T : Manifest : WireFormat,  C <: T : Manifest : WireFormat]: WireFormat[T] = new WireFormat[T] {
-
-    override def toWire(obj: T, out: DataOutput) {
-      val clazz: Class[_] = obj.getClass
-
-      if (clazz == implicitly[Manifest[A]].erasure) {
-        out.writeInt('A')
-        implicitly[WireFormat[A]].toWire(obj.asInstanceOf[A], out)
-      } else if (clazz == implicitly[Manifest[B]].erasure) {
-        out.writeInt('B')
-        implicitly[WireFormat[B]].toWire(obj.asInstanceOf[B], out)
-      } else if (clazz == implicitly[Manifest[C]].erasure) {
-        out.writeInt('C')
-        implicitly[WireFormat[C]].toWire(obj.asInstanceOf[C], out)
-      } else
-        sys.error("Error in toWire. Don't know about type: " + clazz.toString)
-    }
-
-    override def fromWire(in: DataInput): T =
-      in.readInt() match {
-        case 'A' => implicitly[WireFormat[A]].fromWire(in)
-        case 'B' => implicitly[WireFormat[B]].fromWire(in)
-        case 'C' => implicitly[WireFormat[C]].fromWire(in)
-        case  x  => sys.error("Error in fromWire, don't know what " + x + " is")
-      }
-  }
-
-  def mkAbstractWireFormat[T, A <: T : Manifest : WireFormat, B <: T : Manifest : WireFormat,  C <: T : Manifest : WireFormat, D <: T : Manifest : WireFormat]() = new WireFormat[T] {
-
-    override def toWire(obj: T, out: DataOutput) {
-      val clazz: Class[_] = obj.getClass
-
-      if (clazz == implicitly[Manifest[A]].erasure) {
-        out.writeInt('A')
-        implicitly[WireFormat[A]].toWire(obj.asInstanceOf[A], out)
-      } else if (clazz == implicitly[Manifest[B]].erasure) {
-        out.writeInt('B')
-        implicitly[WireFormat[B]].toWire(obj.asInstanceOf[B], out)
-      } else if (clazz == implicitly[Manifest[C]].erasure) {
-        out.writeInt('C')
-        implicitly[WireFormat[C]].toWire(obj.asInstanceOf[C], out)
-      } else if (clazz == implicitly[Manifest[D]].erasure) {
-        out.writeInt('D')
-        implicitly[WireFormat[D]].toWire(obj.asInstanceOf[D], out)
-      } else
-        sys.error("Error in toWire. Don't know about type: " + clazz.toString)
-    }
-
-    override def fromWire(in: DataInput): T =
-      in.readInt() match {
-        case 'A' => implicitly[WireFormat[A]].fromWire(in)
-        case 'B' => implicitly[WireFormat[B]].fromWire(in)
-        case 'C' => implicitly[WireFormat[C]].fromWire(in)
-        case 'D' => implicitly[WireFormat[D]].fromWire(in)
-        case  x  => sys.error("Error in fromWire, don't know what " + x + " is")
-      }
-  }
-
-  def mkAbstractWireFormat[T, A <: T : Manifest : WireFormat, B <: T : Manifest : WireFormat,  C <: T : Manifest : WireFormat, D <: T : Manifest : WireFormat, E <: T : Manifest : WireFormat]() = new WireFormat[T] {
-
-    override def toWire(obj: T, out: DataOutput) {
-      val clazz: Class[_] = obj.getClass
-
-      if (clazz == implicitly[Manifest[A]].erasure) {
-        out.writeInt('A')
-        implicitly[WireFormat[A]].toWire(obj.asInstanceOf[A], out)
-      } else if (clazz == implicitly[Manifest[B]].erasure) {
-        out.writeInt('B')
-        implicitly[WireFormat[B]].toWire(obj.asInstanceOf[B], out)
-      } else if (clazz == implicitly[Manifest[C]].erasure) {
-        out.writeInt('C')
-        implicitly[WireFormat[C]].toWire(obj.asInstanceOf[C], out)
-      } else if (clazz == implicitly[Manifest[D]].erasure) {
-        out.writeInt('D')
-        implicitly[WireFormat[D]].toWire(obj.asInstanceOf[D], out)
-      } else if (clazz == implicitly[Manifest[E]].erasure) {
-        out.writeInt('E')
-        implicitly[WireFormat[E]].toWire(obj.asInstanceOf[E], out)
-      } else
-        sys.error("Error in toWire. Don't know about type: " + clazz.toString)
-    }
-
-    override def fromWire(in: DataInput): T =
-      in.readInt() match {
-        case 'A' => implicitly[WireFormat[A]].fromWire(in)
-        case 'B' => implicitly[WireFormat[B]].fromWire(in)
-        case 'C' => implicitly[WireFormat[C]].fromWire(in)
-        case 'D' => implicitly[WireFormat[D]].fromWire(in)
-        case 'E' => implicitly[WireFormat[E]].fromWire(in)
-        case  x  => sys.error("Error in fromWire, don't know what " + x + " is")
-      }
-  }
-
-  def mkAbstractWireFormat[T, A <: T : Manifest : WireFormat, B <: T : Manifest : WireFormat,  C <: T : Manifest : WireFormat, D <: T : Manifest : WireFormat, E <: T : Manifest : WireFormat, F <: T : Manifest : WireFormat]() = new WireFormat[T] {
-
-    override def toWire(obj: T, out: DataOutput) {
-      val clazz: Class[_] = obj.getClass
-
-      if (clazz == implicitly[Manifest[A]].erasure) {
-        out.writeInt('A')
-        implicitly[WireFormat[A]].toWire(obj.asInstanceOf[A], out)
-      } else if (clazz == implicitly[Manifest[B]].erasure) {
-        out.writeInt('B')
-        implicitly[WireFormat[B]].toWire(obj.asInstanceOf[B], out)
-      } else if (clazz == implicitly[Manifest[C]].erasure) {
-        out.writeInt('C')
-        implicitly[WireFormat[C]].toWire(obj.asInstanceOf[C], out)
-      } else if (clazz == implicitly[Manifest[D]].erasure) {
-        out.writeInt('D')
-        implicitly[WireFormat[D]].toWire(obj.asInstanceOf[D], out)
-      } else if (clazz == implicitly[Manifest[E]].erasure) {
-        out.writeInt('E')
-        implicitly[WireFormat[E]].toWire(obj.asInstanceOf[E], out)
-      } else if (clazz == implicitly[Manifest[F]].erasure) {
-        out.writeInt('F')
-        implicitly[WireFormat[F]].toWire(obj.asInstanceOf[F], out)
-      } else
-        sys.error("Error in toWire. Don't know about type: " + clazz.toString)
-    }
-
-    override def fromWire(in: DataInput): T =
-      in.readInt() match {
-        case 'A' => implicitly[WireFormat[A]].fromWire(in)
-        case 'B' => implicitly[WireFormat[B]].fromWire(in)
-        case 'C' => implicitly[WireFormat[C]].fromWire(in)
-        case 'D' => implicitly[WireFormat[D]].fromWire(in)
-        case 'E' => implicitly[WireFormat[E]].fromWire(in)
-        case 'F' => implicitly[WireFormat[F]].fromWire(in)
-        case  x  => sys.error("Error in fromWire, don't know what " + x + " is")
-      }
-  }
-
-  def mkAbstractWireFormat[T, A <: T : Manifest : WireFormat, B <: T : Manifest : WireFormat,  C <: T : Manifest : WireFormat, D <: T : Manifest : WireFormat, E <: T : Manifest : WireFormat, F <: T : Manifest : WireFormat, G <: T : Manifest : WireFormat]() = new WireFormat[T] {
-
-    override def toWire(obj: T, out: DataOutput) {
-      val clazz: Class[_] = obj.getClass
-
-      if (clazz == implicitly[Manifest[A]].erasure) {
-        out.writeInt('A')
-        implicitly[WireFormat[A]].toWire(obj.asInstanceOf[A], out)
-      } else if (clazz == implicitly[Manifest[B]].erasure) {
-        out.writeInt('B')
-        implicitly[WireFormat[B]].toWire(obj.asInstanceOf[B], out)
-      } else if (clazz == implicitly[Manifest[C]].erasure) {
-        out.writeInt('C')
-        implicitly[WireFormat[C]].toWire(obj.asInstanceOf[C], out)
-      } else if (clazz == implicitly[Manifest[D]].erasure) {
-        out.writeInt('D')
-        implicitly[WireFormat[D]].toWire(obj.asInstanceOf[D], out)
-      } else if (clazz == implicitly[Manifest[E]].erasure) {
-        out.writeInt('E')
-        implicitly[WireFormat[E]].toWire(obj.asInstanceOf[E], out)
-      } else if (clazz == implicitly[Manifest[F]].erasure) {
-        out.writeInt('F')
-        implicitly[WireFormat[F]].toWire(obj.asInstanceOf[F], out)
-      } else if (clazz == implicitly[Manifest[G]].erasure) {
-        out.writeInt('G')
-        implicitly[WireFormat[G]].toWire(obj.asInstanceOf[G], out)
-      } else
-        sys.error("Error in toWire. Don't know about type: " + clazz.toString)
-    }
-
-    override def fromWire(in: DataInput): T =
-      in.readInt() match {
-        case 'A' => implicitly[WireFormat[A]].fromWire(in)
-        case 'B' => implicitly[WireFormat[B]].fromWire(in)
-        case 'C' => implicitly[WireFormat[C]].fromWire(in)
-        case 'D' => implicitly[WireFormat[D]].fromWire(in)
-        case 'E' => implicitly[WireFormat[E]].fromWire(in)
-        case 'F' => implicitly[WireFormat[F]].fromWire(in)
-        case 'G' => implicitly[WireFormat[G]].fromWire(in)
-        case  x  => sys.error("Error in fromWire, don't know what " + x + " is")
-      }
-  }
-
-  def mkAbstractWireFormat[T, A <: T : Manifest : WireFormat, B <: T : Manifest : WireFormat,  C <: T : Manifest : WireFormat, D <: T : Manifest : WireFormat, E <: T : Manifest : WireFormat, F <: T : Manifest : WireFormat, G <: T : Manifest : WireFormat, H <: T : Manifest : WireFormat]() = new WireFormat[T] {
-
-    override def toWire(obj: T, out: DataOutput) {
-      val clazz: Class[_] = obj.getClass
-
-      if (clazz == implicitly[Manifest[A]].erasure) {
-        out.writeInt('A')
-        implicitly[WireFormat[A]].toWire(obj.asInstanceOf[A], out)
-      } else if (clazz == implicitly[Manifest[B]].erasure) {
-        out.writeInt('B')
-        implicitly[WireFormat[B]].toWire(obj.asInstanceOf[B], out)
-      } else if (clazz == implicitly[Manifest[C]].erasure) {
-        out.writeInt('C')
-        implicitly[WireFormat[C]].toWire(obj.asInstanceOf[C], out)
-      } else if (clazz == implicitly[Manifest[D]].erasure) {
-        out.writeInt('D')
-        implicitly[WireFormat[D]].toWire(obj.asInstanceOf[D], out)
-      } else if (clazz == implicitly[Manifest[E]].erasure) {
-        out.writeInt('E')
-        implicitly[WireFormat[E]].toWire(obj.asInstanceOf[E], out)
-      } else if (clazz == implicitly[Manifest[F]].erasure) {
-        out.writeInt('F')
-        implicitly[WireFormat[F]].toWire(obj.asInstanceOf[F], out)
-      } else if (clazz == implicitly[Manifest[G]].erasure) {
-        out.writeInt('G')
-        implicitly[WireFormat[G]].toWire(obj.asInstanceOf[G], out)
-      } else if (clazz == implicitly[Manifest[H]].erasure) {
-        out.writeInt('H')
-        implicitly[WireFormat[H]].toWire(obj.asInstanceOf[H], out)
-      } else
-        sys.error("Error in toWire. Don't know about type: " + clazz.toString)
-    }
-
-    override def fromWire(in: DataInput): T =
-      in.readInt() match {
-        case 'A' => implicitly[WireFormat[A]].fromWire(in)
-        case 'B' => implicitly[WireFormat[B]].fromWire(in)
-        case 'C' => implicitly[WireFormat[C]].fromWire(in)
-        case 'D' => implicitly[WireFormat[D]].fromWire(in)
-        case 'E' => implicitly[WireFormat[E]].fromWire(in)
-        case 'F' => implicitly[WireFormat[F]].fromWire(in)
-        case 'G' => implicitly[WireFormat[G]].fromWire(in)
-        case 'H' => implicitly[WireFormat[H]].fromWire(in)
-        case  x  => sys.error("Error in fromWire, don't know what " + x + " is")
-      }
-  }
-=======
+
   def mkCaseWireFormat[T, A1: WireFormat](apply: (A1) => T, unapply: T => Option[(A1)]): WireFormat[T] = new Case1WireFormat(apply, unapply)
->>>>>>> c4d35143
 
   /**
    * Catch-all implementation of a WireFormat for a type T, using Java serialization.
@@ -605,151 +199,6 @@
   /*
    * Useful Scala types.
    */
-<<<<<<< HEAD
-  implicit def Tuple2Fmt[T1, T2](implicit wt1: WireFormat[T1], wt2: WireFormat[T2]): WireFormat[(T1, T2)] = new Tuple2WireFormat(wt1, wt2)
-  class Tuple2WireFormat[T1, T2](wt1: WireFormat[T1], wt2: WireFormat[T2]) extends WireFormat[(T1, T2)] {
-      def toWire(x: (T1, T2), out: DataOutput) = {
-        wt1.toWire(x._1, out)
-        wt2.toWire(x._2, out)
-      }
-      def fromWire(in: DataInput): (T1, T2) = {
-        val a = wt1.fromWire(in)
-        val b = wt2.fromWire(in)
-        (a, b)
-      }
-    }
-
-  implicit def Tuple3Fmt[T1, T2, T3]
-  (implicit wt1: WireFormat[T1], wt2: WireFormat[T2], wt3: WireFormat[T3]): WireFormat[(T1, T2, T3)] = new Tuple3WireFormat(wt1, wt2, wt3)
-  class Tuple3WireFormat[T1, T2, T3](wt1: WireFormat[T1], wt2: WireFormat[T2], wt3: WireFormat[T3]) extends WireFormat[(T1, T2, T3)] {
-    def toWire(x: (T1, T2, T3), out: DataOutput) = {
-        wt1.toWire(x._1, out)
-        wt2.toWire(x._2, out)
-        wt3.toWire(x._3, out)
-      }
-      def fromWire(in: DataInput): (T1, T2, T3) = {
-        val a = wt1.fromWire(in)
-        val b = wt2.fromWire(in)
-        val c = wt3.fromWire(in)
-        (a, b, c)
-      }
-    }
-
-  implicit def Tuple4Fmt[T1, T2, T3, T4]
-  (implicit wt1: WireFormat[T1], wt2: WireFormat[T2], wt3: WireFormat[T3], wt4: WireFormat[T4]) =
-    new WireFormat[Tuple4[T1, T2, T3, T4]] {
-      def toWire(x: (T1, T2, T3, T4), out: DataOutput) = {
-        wt1.toWire(x._1, out)
-        wt2.toWire(x._2, out)
-        wt3.toWire(x._3, out)
-        wt4.toWire(x._4, out)
-      }
-      def fromWire(in: DataInput): (T1, T2, T3, T4) = {
-        val a = wt1.fromWire(in)
-        val b = wt2.fromWire(in)
-        val c = wt3.fromWire(in)
-        val d = wt4.fromWire(in)
-        (a, b, c, d)
-      }
-    }
-
-  implicit def Tuple5Fmt[T1, T2, T3, T4, T5]
-  (implicit wt1: WireFormat[T1], wt2: WireFormat[T2], wt3: WireFormat[T3], wt4: WireFormat[T4],
-   wt5: WireFormat[T5]) =
-    new WireFormat[(T1, T2, T3, T4, T5)] {
-      def toWire(x: (T1, T2, T3, T4, T5), out: DataOutput) = {
-        wt1.toWire(x._1, out)
-        wt2.toWire(x._2, out)
-        wt3.toWire(x._3, out)
-        wt4.toWire(x._4, out)
-        wt5.toWire(x._5, out)
-      }
-      def fromWire(in: DataInput): (T1, T2, T3, T4, T5) = {
-        val a = wt1.fromWire(in)
-        val b = wt2.fromWire(in)
-        val c = wt3.fromWire(in)
-        val d = wt4.fromWire(in)
-        val e = wt5.fromWire(in)
-        (a, b, c, d, e)
-      }
-    }
-
-  implicit def Tuple6Fmt[T1, T2, T3, T4, T5, T6]
-  (implicit wt1: WireFormat[T1], wt2: WireFormat[T2], wt3: WireFormat[T3], wt4: WireFormat[T4],
-   wt5: WireFormat[T5], wt6: WireFormat[T6]) =
-    new WireFormat[(T1, T2, T3, T4, T5, T6)] {
-      def toWire(x: (T1, T2, T3, T4, T5, T6), out: DataOutput) = {
-        wt1.toWire(x._1, out)
-        wt2.toWire(x._2, out)
-        wt3.toWire(x._3, out)
-        wt4.toWire(x._4, out)
-        wt5.toWire(x._5, out)
-        wt6.toWire(x._6, out)
-      }
-      def fromWire(in: DataInput): (T1, T2, T3, T4, T5, T6) = {
-        val a = wt1.fromWire(in)
-        val b = wt2.fromWire(in)
-        val c = wt3.fromWire(in)
-        val d = wt4.fromWire(in)
-        val e = wt5.fromWire(in)
-        val f = wt6.fromWire(in)
-        (a, b, c, d, e, f)
-      }
-    }
-
-  implicit def Tuple7Fmt[T1, T2, T3, T4, T5, T6, T7]
-  (implicit wt1: WireFormat[T1], wt2: WireFormat[T2], wt3: WireFormat[T3], wt4: WireFormat[T4],
-   wt5: WireFormat[T5], wt6: WireFormat[T6], wt7: WireFormat[T7]) =
-    new WireFormat[(T1, T2, T3, T4, T5, T6, T7)] {
-      def toWire(x: (T1, T2, T3, T4, T5, T6, T7), out: DataOutput) = {
-        wt1.toWire(x._1, out)
-        wt2.toWire(x._2, out)
-        wt3.toWire(x._3, out)
-        wt4.toWire(x._4, out)
-        wt5.toWire(x._5, out)
-        wt6.toWire(x._6, out)
-        wt7.toWire(x._7, out)
-      }
-      def fromWire(in: DataInput): (T1, T2, T3, T4, T5, T6, T7) = {
-        val a = wt1.fromWire(in)
-        val b = wt2.fromWire(in)
-        val c = wt3.fromWire(in)
-        val d = wt4.fromWire(in)
-        val e = wt5.fromWire(in)
-        val f = wt6.fromWire(in)
-        val g = wt7.fromWire(in)
-        (a, b, c, d, e, f, g)
-      }
-    }
-
-  implicit def Tuple8Fmt[T1, T2, T3, T4, T5, T6, T7, T8]
-  (implicit wt1: WireFormat[T1], wt2: WireFormat[T2], wt3: WireFormat[T3], wt4: WireFormat[T4],
-   wt5: WireFormat[T5], wt6: WireFormat[T6], wt7: WireFormat[T7], wt8: WireFormat[T8]) =
-    new WireFormat[(T1, T2, T3, T4, T5, T6, T7, T8)] {
-      def toWire(x: (T1, T2, T3, T4, T5, T6, T7, T8), out: DataOutput) = {
-        wt1.toWire(x._1, out)
-        wt2.toWire(x._2, out)
-        wt3.toWire(x._3, out)
-        wt4.toWire(x._4, out)
-        wt5.toWire(x._5, out)
-        wt6.toWire(x._6, out)
-        wt7.toWire(x._7, out)
-        wt8.toWire(x._8, out)
-      }
-      def fromWire(in: DataInput): (T1, T2, T3, T4, T5, T6, T7, T8) = {
-        val a = wt1.fromWire(in)
-        val b = wt2.fromWire(in)
-        val c = wt3.fromWire(in)
-        val d = wt4.fromWire(in)
-        val e = wt5.fromWire(in)
-        val f = wt6.fromWire(in)
-        val g = wt7.fromWire(in)
-        val h = wt8.fromWire(in)
-        (a, b, c, d, e, f, g, h)
-      }
-    }
-=======
->>>>>>> c4d35143
 
   /**
    * Traversable structures
