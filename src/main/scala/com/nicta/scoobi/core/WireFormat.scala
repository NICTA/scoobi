--- conflicted
+++ resolved
@@ -36,14 +36,42 @@
 
 /** Typeclass for sending types across the Hadoop wire */
 @implicitNotFound(msg = "Cannot find WireFormat type class for ${A}")
-trait WireFormat[A] extends WireReaderWriter {
+trait WireFormat[A] extends WireReaderWriter { outer =>
+
   def write(x: Any, out: DataOutput) { toWire(x.asInstanceOf[A], out) }
   def read(in: DataInput) = fromWire(in)
 
   def toWire(x: A, out: DataOutput)
   def fromWire(in: DataInput): A
-<<<<<<< HEAD
+
+  /**
+   * Map a pair of functions on this exponential functor to produce a new wire format.
+   */
+  def xmap[B](f: A => B, g: B => A): WireFormat[B] =
+    new WireFormat[B] {
+      def toWire(x: B, out: DataOutput) =
+        outer.toWire(g(x), out)
+
+      def fromWire(in: DataInput) =
+        f(outer.fromWire(in))
+    }
+
+  /**
+   * Produce a wire format on products from this wire format and the given wire format. Synonym for `***`.
+   */
+  def product[B](b: WireFormat[B]): WireFormat[(A, B)] = {
+    implicit val WA: WireFormat[A] = this
+    implicit val WB: WireFormat[B] = b
+    implicitly[WireFormat[(A, B)]]
+  }
+
+  /**
+   * Produce a wire format on products from this wire format and the given wire format. Synonym for `product`.
+   */
+  def ***[B](b: WireFormat[B]): WireFormat[(A, B)] =
+    product(b)
 }
+
 trait WireReaderWriter { this: WireFormat[_] =>
   def write(a: Any, out: DataOutput)
   def read(in: DataInput): Any
@@ -68,32 +96,6 @@
   def iterable(wf: WireReaderWriter): WireReaderWriter =
     TraversableFmt(wf.asInstanceOf[WireFormat[Any]], implicitly[CanBuildFrom[_, Any, Iterable[_]]])
 
-  /*
-  new WireReaderWriter {
-    def write(a: Any, out: DataOutput) { a match { case (x, y) => wf1.write(x, out); wf2.write(y, out) } }
-    def read(in: DataInput): Any = (wf1.read(in), wf2.read(in))
-  }
-  def iterable(wf: WireReaderWriter): WireReaderWriter = new WireReaderWriter {
-    def write(a: Any, out: DataOutput) { a match { case xs: Iterable[_] => wf.write(xs.size, out); xs.foreach(x => wf.write(x, out)) } }
-    def read(in: DataInput): Any = Seq.fill(wf.read(in).asInstanceOf[Int])(wf.read(in))
-  }
-   */
-
-  // extend WireFormat with useful methods
-  implicit def extendedWireFormat[A](wf: WireFormat[A]): WireFormatX[A] = new WireFormatX[A](wf)
-
-  case class WireFormatX[A](wf: WireFormat[A]) {
-    /**
-     * transform a WireFormat[A] to a WireFormat[B] by providing a bijection A <=> B
-     */
-    def adapt[B : Manifest](f: B => A, g: A => B): WireFormat[B] = new WireFormat[B] {
-      def fromWire(in: DataInput) = g(wf.fromWire(in))
-      def toWire(x: B, out: DataOutput) { wf.toWire(f(x), out) }
-      override def toString = implicitly[Manifest[B]].erasure.getSimpleName
-    }
-    override def toString = wf.toString
-  }
-
   /** Performs a deep copy of an arbitrary object by first serialising then deserialising
     * it via its WireFormat. */
   def wireFormatCopy[A : WireFormat](a: A): A = {
@@ -108,41 +110,8 @@
   def wireFormat[A](implicit wf: WireFormat[A]): WireFormat[A] = wf
 
 }
-=======
-
-  /**
-   * Map a pair of functions on this exponential functor to produce a new wire format.
-   */
-  def xmap[B](f: A => B, g: B => A): WireFormat[B] =
-    new WireFormat[B] {
-      def toWire(x: B, out: DataOutput) =
-        WireFormat.this.toWire(g(x), out)
-
-      def fromWire(in: DataInput) =
-        f(WireFormat.this.fromWire(in))
-    }
-
-  /**
-   * Produce a wire format on products from this wire format and the given wire format. Synonym for `***`.
-   */
-  def product[B](b: WireFormat[B]): WireFormat[(A, B)] = {
-    implicit val WA: WireFormat[A] = this
-    implicit val WB: WireFormat[B] = b
-    implicitly[WireFormat[(A, B)]]
-  }
-
-  /**
-   * Produce a wire format on products from this wire format and the given wire format. Synonym for `product`.
-   */
-  def ***[B](b: WireFormat[B]): WireFormat[(A, B)] =
-    product(b)
-
-}
-
-object WireFormat extends WireFormatImplicits
 
 /** Implicit definitions of WireFormat instances for common types. */
->>>>>>> 2fe7aff2
 trait WireFormatImplicits extends codegen.GeneratedWireFormats {
 
   class ObjectWireFormat[T : Manifest](val x: T) extends WireFormat[T] {
@@ -356,13 +325,8 @@
     new TraversableWireFormat(bf())
 
   /* Arrays */
-<<<<<<< HEAD
-  implicit def ArrayFmt[T : WireFormat : Manifest]: WireFormat[Array[T]] =
-    new TraversableWireFormat(new ListBuffer[T]) adapt ((a: Array[T]) => a.toList, (s: List[T]) => s.toArray)
-=======
   implicit def ArrayFmt[T](implicit m: Manifest[T], wt: WireFormat[T]): WireFormat[Array[T]] =
     new TraversableWireFormat(new ListBuffer[T]) xmap ((s: List[T]) => s.toArray, (a: Array[T]) => a.toList)
->>>>>>> 2fe7aff2
 
   /**
    * This class is used to create a WireFormat for Traversables, Maps and Arrays
@@ -439,21 +403,6 @@
     override def toString = "Either["+wt1+","+wt2+"]"
   }
 
-<<<<<<< HEAD
-  implicit def LeftFmt[T1, T2](implicit wt1: WireFormat[T1]) = new WireFormat[Left[T1, T2]] {
-    def toWire(x: Left[T1, T2], out: DataOutput) = wt1.toWire(x.a, out)
-    def fromWire(in: DataInput): Left[T1, T2] = Left[T1, T2](wt1.fromWire(in))
-    override def toString = "Left["+wt1+"]"
-  }
-
-  implicit def RightFmt[T1, T2](implicit wt1: WireFormat[T2]) = new WireFormat[Right[T1, T2]] {
-    def toWire(x: Right[T1, T2], out: DataOutput) = wt1.toWire(x.b, out)
-    def fromWire(in: DataInput): Right[T1, T2] = Right[T1, T2](wt1.fromWire(in))
-    override def toString = "Right["+wt1+"]"
-  }
-
-=======
->>>>>>> 2fe7aff2
   /**
    * Java's Date
    */
