/**
 * Copyright 2011,2012 National ICT Australia Limited
 *
 * Licensed under the Apache License, Version 2.0 (the "License");
 * you may not use this file except in compliance with the License.
 * You may obtain a copy of the License at
 *
 * http://www.apache.org/licenses/LICENSE-2.0
 *
 * Unless required by applicable law or agreed to in writing, software
 * distributed under the License is distributed on an "AS IS" BASIS,
 * WITHOUT WARRANTIES OR CONDITIONS OF ANY KIND, either express or implied.
 * See the License for the specific language governing permissions and
 * limitations under the License.
 */
package com.nicta.scoobi
package core

<<<<<<< HEAD
import java.util.{Calendar, UUID}
import org.apache.hadoop.fs.{FileSystem, Path}

/** store the output name of a Sink as a checkpoint */
case class Checkpoint(name: String, expiryPolicy: ExpiryPolicy = ExpiryPolicy.default) {
  def setup(outputPath: Path, sc: ScoobiConfiguration) = expiryPolicy.setup(outputPath, sc)
  def isExpired(outputPath: Path, sc: ScoobiConfiguration) = expiryPolicy.isExpired(outputPath, sc)
}

/**
 * Define the expiry policy for checkpoint files
 *
 * You can define
 *
 *  - the expiry time: how long a checkpoint file is valid (long value representing milliseconds)
 *  - the versioning strategy: what you do with an expired file (delete it, rename it,...)
 *
 */
case class ExpiryPolicy(expiryTime: Long = -1, versioning: (Path, ScoobiConfiguration) => Unit = ExpiryPolicy.deleteOldFile) {

  /**
   * @return true if an expiry time is set and if there exists a checkpoint file that's older than now - expiryTime
   */
  def isExpired(outputPath: Path, sc: ScoobiConfiguration) = {
    val fs = sc.fileSystem
    (expiryTime <= 0) || (
    (expiryTime > 0)        &&
    (fs.exists(outputPath)) &&
    ((fs.getFileStatus(outputPath).getModificationTime + expiryTime) > Calendar.getInstance.getTimeInMillis))
  }

  /**
   * Apply the versioning policy before trying to use the checkpoint file again
   */
  def setup(outputPath: Path, sc: ScoobiConfiguration) = {
    if (isExpired(outputPath, sc)) versioning(outputPath, sc)
  }
}

object ExpiryPolicy {
  type VersioningPolicy = (Path, ScoobiConfiguration) => Unit

  /** delete the previous checkpoint file */
  val deleteOldFile: VersioningPolicy = (p: Path, sc: ScoobiConfiguration) => {
    sc.fileSystem.delete(p, true)
  }

  /** rename the previous checkpoint file with an increasing version number */
  val incrementCounterFile: VersioningPolicy = (p: Path, sc: ScoobiConfiguration) => {
    val fs = sc.fileSystem
    val newIndex = lastIndex(p, sc).map(_ + 1).getOrElse(1)
    fs.rename(p, new Path(p.getParent, s"$p-$newIndex"))
  }

  /** rename the previous checkpoint file with an increasing version number, and remove the n oldest files */
  def incrementCounterAndRemoveLast(n: Int): VersioningPolicy = (p: Path, sc: ScoobiConfiguration) => {
    incrementCounterFile(p, sc)
    val fs = sc.fileSystem
    oldCheckpointFiles(p, sc).take(n).foreach(f => fs.delete(f.getPath, true))
  }

  /**
   * @return the old checkpoint files from the oldest to the newest
   */
  private def oldCheckpointFiles(p: Path, sc: ScoobiConfiguration) = {
    val fs = sc.fileSystem
    fs.listStatus(p.getParent).filter(_.getPath.getName.matches(p.getName+"\\-\\d+")).sortBy(_.getModificationTime)
  }

  /**
   * @return the maximum value of the index used to version checkpoint files
   */
  private def lastIndex(p: Path, sc: ScoobiConfiguration) =
    oldCheckpointFiles(p, sc).flatMap(_.getPath.getName.split("\\-").lastOption).map(_.toInt).sorted.lastOption

  val default = ExpiryPolicy()
}

object Checkpoint {
  def create(path: Option[String], expiryPolicy: ExpiryPolicy, doIt: Boolean)(implicit sc: ScoobiConfiguration) =
    if (doIt) Some(Checkpoint(path.map(_.toString).getOrElse(UUID.randomUUID().toString))) else None
=======
import java.util.UUID
import org.apache.hadoop.fs.Path

/** store the output path of a Sink as a checkpoint */
case class Checkpoint(path: Path) {
  /** @return the name for the file used as checkpoint */
  lazy val name = path.getName

  /**
   * @return the path for the file used as checkpoint as a string
   *
   * Important! This needs to be computed only once because it is used with an identity map in the filledSink attribute
   * to determine if a sink has been filled or not  
   */
  lazy val pathAsString = path.toString
}

object Checkpoint {
  def create(path: Option[String], doIt: Boolean)(implicit sc: ScoobiConfiguration) =
    if (doIt) Some(Checkpoint(new Path(path.map(_.toString).getOrElse(UUID.randomUUID().toString)))) else None
>>>>>>> 1025c9e2
}<|MERGE_RESOLUTION|>--- conflicted
+++ resolved
@@ -16,14 +16,26 @@
 package com.nicta.scoobi
 package core
 
-<<<<<<< HEAD
 import java.util.{Calendar, UUID}
 import org.apache.hadoop.fs.{FileSystem, Path}
 
-/** store the output name of a Sink as a checkpoint */
-case class Checkpoint(name: String, expiryPolicy: ExpiryPolicy = ExpiryPolicy.default) {
-  def setup(outputPath: Path, sc: ScoobiConfiguration) = expiryPolicy.setup(outputPath, sc)
-  def isExpired(outputPath: Path, sc: ScoobiConfiguration) = expiryPolicy.isExpired(outputPath, sc)
+/** store the output path of a Sink as a checkpoint */
+case class Checkpoint(path: Path, expiryPolicy: ExpiryPolicy = ExpiryPolicy.default) {
+  /** @return the name for the file used as checkpoint */
+  lazy val name = path.getName
+
+  /**
+   * @return the path for the file used as checkpoint as a string
+   *
+   * Important! This needs to be computed only once because it is used with an identity map in the filledSink attribute
+   * to determine if a sink has been filled or not
+   */
+  lazy val pathAsString = path.toString
+
+  /** setup the checkpoint by possibly deleting/versioning the previous checkpoint file */
+  def setup(implicit sc: ScoobiConfiguration) = expiryPolicy.setup(path, sc)
+  /** @return true if the checkpoint has expired */
+  def hasExpired(implicit sc: ScoobiConfiguration) = expiryPolicy.hasExpired(path, sc)
 }
 
 /**
@@ -32,15 +44,15 @@
  * You can define
  *
  *  - the expiry time: how long a checkpoint file is valid (long value representing milliseconds)
- *  - the versioning strategy: what you do with an expired file (delete it, rename it,...)
+ *  - the archiving strategy: what you do with an expired file (delete it, rename it,...)
  *
  */
-case class ExpiryPolicy(expiryTime: Long = -1, versioning: (Path, ScoobiConfiguration) => Unit = ExpiryPolicy.deleteOldFile) {
+case class ExpiryPolicy(expiryTime: Long = -1, archive: (Path, ScoobiConfiguration) => Unit = ExpiryPolicy.deleteOldFile) {
 
   /**
    * @return true if an expiry time is set and if there exists a checkpoint file that's older than now - expiryTime
    */
-  def isExpired(outputPath: Path, sc: ScoobiConfiguration) = {
+  def hasExpired(outputPath: Path, sc: ScoobiConfiguration) = {
     val fs = sc.fileSystem
     (expiryTime <= 0) || (
     (expiryTime > 0)        &&
@@ -52,27 +64,27 @@
    * Apply the versioning policy before trying to use the checkpoint file again
    */
   def setup(outputPath: Path, sc: ScoobiConfiguration) = {
-    if (isExpired(outputPath, sc)) versioning(outputPath, sc)
+    if (hasExpired(outputPath, sc)) archive(outputPath, sc)
   }
 }
 
 object ExpiryPolicy {
-  type VersioningPolicy = (Path, ScoobiConfiguration) => Unit
+  type ArchivingPolicy = (Path, ScoobiConfiguration) => Unit
 
   /** delete the previous checkpoint file */
-  val deleteOldFile: VersioningPolicy = (p: Path, sc: ScoobiConfiguration) => {
+  val deleteOldFile: ArchivingPolicy = (p: Path, sc: ScoobiConfiguration) => {
     sc.fileSystem.delete(p, true)
   }
 
   /** rename the previous checkpoint file with an increasing version number */
-  val incrementCounterFile: VersioningPolicy = (p: Path, sc: ScoobiConfiguration) => {
+  val incrementCounterFile: ArchivingPolicy = (p: Path, sc: ScoobiConfiguration) => {
     val fs = sc.fileSystem
     val newIndex = lastIndex(p, sc).map(_ + 1).getOrElse(1)
     fs.rename(p, new Path(p.getParent, s"$p-$newIndex"))
   }
 
   /** rename the previous checkpoint file with an increasing version number, and remove the n oldest files */
-  def incrementCounterAndRemoveLast(n: Int): VersioningPolicy = (p: Path, sc: ScoobiConfiguration) => {
+  def incrementCounterAndRemoveLast(n: Int): ArchivingPolicy = (p: Path, sc: ScoobiConfiguration) => {
     incrementCounterFile(p, sc)
     val fs = sc.fileSystem
     oldCheckpointFiles(p, sc).take(n).foreach(f => fs.delete(f.getPath, true))
@@ -97,27 +109,5 @@
 
 object Checkpoint {
   def create(path: Option[String], expiryPolicy: ExpiryPolicy, doIt: Boolean)(implicit sc: ScoobiConfiguration) =
-    if (doIt) Some(Checkpoint(path.map(_.toString).getOrElse(UUID.randomUUID().toString))) else None
-=======
-import java.util.UUID
-import org.apache.hadoop.fs.Path
-
-/** store the output path of a Sink as a checkpoint */
-case class Checkpoint(path: Path) {
-  /** @return the name for the file used as checkpoint */
-  lazy val name = path.getName
-
-  /**
-   * @return the path for the file used as checkpoint as a string
-   *
-   * Important! This needs to be computed only once because it is used with an identity map in the filledSink attribute
-   * to determine if a sink has been filled or not  
-   */
-  lazy val pathAsString = path.toString
-}
-
-object Checkpoint {
-  def create(path: Option[String], doIt: Boolean)(implicit sc: ScoobiConfiguration) =
-    if (doIt) Some(Checkpoint(new Path(path.map(_.toString).getOrElse(UUID.randomUUID().toString)))) else None
->>>>>>> 1025c9e2
+    if (doIt) Some(Checkpoint(new Path(path.getOrElse(UUID.randomUUID.toString)))) else None
 }