--- conflicted
+++ resolved
@@ -43,11 +43,9 @@
   type DObject[A] = com.nicta.scoobi.core.DObject[A]
 
   type DoFn[A, B] = com.nicta.scoobi.core.DoFn[A, B]
-<<<<<<< HEAD
-=======
-  @deprecated("DoFn is a drop in replacement", "0.7")
+
+  @deprecated(message = "use DoFn instead or use a function (A, Emitter[B]) => Unit", since = "0.7")
   type BasicDoFn[A, B] = com.nicta.scoobi.core.BasicDoFn[A, B]
->>>>>>> 7279c02e
   type EnvDoFn[A, B, E] = com.nicta.scoobi.core.EnvDoFn[A, B, E]
 
   val Grouping = com.nicta.scoobi.core.Grouping
