--- conflicted
+++ resolved
@@ -83,23 +83,11 @@
   def convertKeyFromSequenceFile[K : Manifest : WireFormat : SeqSchema](paths: String*): DList[K] = SequenceInput.convertKeyFromSequenceFile(paths: _*)
   def convertKeyFromSequenceFile[K : Manifest : WireFormat : SeqSchema](paths: List[String], checkKeyType: Boolean = true): DList[K] = SequenceInput.convertKeyFromSequenceFile(paths, checkKeyType)
   def convertValueFromSequenceFile[V : Manifest : WireFormat : SeqSchema](paths: String*): DList[V] = SequenceInput.convertValueFromSequenceFile(paths: _*)
-<<<<<<< HEAD
-  def convertValueFromSequenceFile[V : Manifest : WireFormat : SeqSchema](paths: List[String]): DList[V] = SequenceInput.convertValueFromSequenceFile(paths)
-  def convertFromSequenceFile[K, V](paths: String*)(implicit mk: Manifest[K], wk: WireFormat[K], sk: SeqSchema[K], mv: Manifest[V], wv: WireFormat[V], sv: SeqSchema[V]): DList[(K, V)] =
-    SequenceInput.convertFromSequenceFile(paths: _*)(mk, wk, sk, mv, wv, sv)
-  def convertFromSequenceFile[K, V](paths: List[String])(implicit mk: Manifest[K], wk: WireFormat[K], sk: SeqSchema[K], mv: Manifest[V], wv: WireFormat[V], sv: SeqSchema[V]): DList[(K, V)] =
-    SequenceInput.convertFromSequenceFile(paths)(mk, wk, sk, mv, wv, sv)
-  def fromSequenceFile[K <: Writable, V <: Writable](paths: String*)(implicit mk: Manifest[K], wk: WireFormat[K], mv: Manifest[V], wv: WireFormat[V]): DList[(K, V)] =
-    SequenceInput.fromSequenceFile(paths: _*)(mk, wk, mv, wv)
-  def fromSequenceFile[K <: Writable, V <: Writable](paths: List[String])(implicit mk: Manifest[K], wk: WireFormat[K], mv: Manifest[V], wv: WireFormat[V]): DList[(K, V)] =
-    SequenceInput.fromSequenceFile(paths)(mk, wk, mv, wv)
-=======
   def convertValueFromSequenceFile[V : Manifest : WireFormat : SeqSchema](paths: List[String], checkValueType: Boolean = true): DList[V] = SequenceInput.convertValueFromSequenceFile(paths, checkValueType)
   def convertFromSequenceFile[K : Manifest : WireFormat : SeqSchema, V : Manifest : WireFormat : SeqSchema](paths: String*): DList[(K, V)] = SequenceInput.convertFromSequenceFile(paths: _*)
   def convertFromSequenceFile[K : Manifest : WireFormat : SeqSchema, V : Manifest : WireFormat : SeqSchema](paths: List[String], checkKeyValueTypes: Boolean = true): DList[(K, V)] = SequenceInput.convertFromSequenceFile(paths, checkKeyValueTypes)
   def fromSequenceFile[K <: Writable : Manifest : WireFormat, V <: Writable : Manifest : WireFormat](paths: String*): DList[(K, V)] = SequenceInput.fromSequenceFile(paths: _*)
   def fromSequenceFile[K <: Writable : Manifest : WireFormat, V <: Writable : Manifest : WireFormat](paths: List[String], checkKeyValueTypes: Boolean = true): DList[(K, V)] = SequenceInput.fromSequenceFile(paths, checkKeyValueTypes)
->>>>>>> 3fe6250e
 
   def convertKeyToSequenceFile[K : SeqSchema](dl: DList[K], path: String, overwrite: Boolean = false): DListPersister[K] = SequenceOutput.convertKeyToSequenceFile(dl, path, overwrite)
   def convertValueToSequenceFile[V : SeqSchema](dl: DList[V], path: String, overwrite: Boolean = false): DListPersister[V] = SequenceOutput.convertValueToSequenceFile(dl, path, overwrite)
