/**
  * Copyright 2011 National ICT Australia Limited
  *
  * Licensed under the Apache License, Version 2.0 (the "License");
  * you may not use this file except in compliance with the License.
  * You may obtain a copy of the License at
  *
  * http://www.apache.org/licenses/LICENSE-2.0
  *
  * Unless required by applicable law or agreed to in writing, software
  * distributed under the License is distributed on an "AS IS" BASIS,
  * WITHOUT WARRANTIES OR CONDITIONS OF ANY KIND, either express or implied.
  * See the License for the specific language governing permissions and
  * limitations under the License.
  */
package com.nicta.scoobi

/** Global Scoobi functions and values. */
object Scoobi extends com.nicta.scoobi.WireFormatImplicits {

  /* Primary types */
  type WireFormat[A] = com.nicta.scoobi.WireFormat[A]
  val DList = com.nicta.scoobi.DList
  type DList[A] = com.nicta.scoobi.DList[A]
  type DObject[A] = com.nicta.scoobi.DObject[A]
  val DoFn = com.nicta.scoobi.DoFn
  type DoFn[A, B] = com.nicta.scoobi.DoFn[A, B]
  val Grouping = com.nicta.scoobi.Grouping
  type Grouping[A] = com.nicta.scoobi.Grouping[A]
  type Job = com.nicta.scoobi.Job
  val Job = com.nicta.scoobi.Job
  type ScoobiApp = com.nicta.scoobi.ScoobiApp
  val Conf = com.nicta.scoobi.Conf


  /* Conf functions */
  def getWorkingDirectory = Conf.getWorkingDirectory _
  def conf = Conf.conf
  def jobId = Conf.jobId
  def getUserJars = Conf.getUserJars
  def withHadoopArgs = Conf.withHadoopArgs _


  /* Persisting */
  def persist = DList.persist _


  /* Text file I/O */
  val TextOutput = com.nicta.scoobi.io.text.TextOutput
  val TextInput = com.nicta.scoobi.io.text.TextInput
  val Int = TextInput.Int
  val Long = TextInput.Long
  val Double = TextInput.Double
  val Float = TextInput.Float

  def fromTextFile(paths: String*) = TextInput.fromTextFile(paths: _*)
  def fromTextFile(paths: List[String]) = TextInput.fromTextFile(paths)
  def fromDelimitedTextFile[A : Manifest : WireFormat]
      (path: String, sep: String = "\t")
      (extractFn: PartialFunction[List[String], A]) = TextInput.fromDelimitedTextFile(path, sep)(extractFn)
  def toTextFile[A : Manifest](dl: DList[A], path: String, overwrite: Boolean = false) = TextOutput.toTextFile(dl, path, overwrite)
  def toDelimitedTextFile[A <: Product : Manifest](dl: DList[A], path: String, sep: String = "\t", overwrite: Boolean = false) = TextOutput.toDelimitedTextFile(dl, path, sep, overwrite)


  /* Sequence File I/O */
  val SequenceInput = com.nicta.scoobi.io.seq.SequenceInput
  val SequenceOutput = com.nicta.scoobi.io.seq.SequenceOutput
  type SeqSchema[A] = com.nicta.scoobi.io.seq.SeqSchema[A]

  import org.apache.hadoop.io.Writable
  def convertKeyFromSequenceFile[K : Manifest : WireFormat : SeqSchema](paths: String*): DList[K] = SequenceInput.convertKeyFromSequenceFile(paths: _*)
  def convertKeyFromSequenceFile[K : Manifest : WireFormat : SeqSchema](paths: List[String]): DList[K] = SequenceInput.convertKeyFromSequenceFile(paths)
  def convertValueFromSequenceFile[V : Manifest : WireFormat : SeqSchema](paths: String*): DList[V] = SequenceInput.convertValueFromSequenceFile(paths: _*)
  def convertValueFromSequenceFile[V : Manifest : WireFormat : SeqSchema](paths: List[String]): DList[V] = SequenceInput.convertValueFromSequenceFile(paths)
  def convertFromSequenceFile[K : Manifest : WireFormat : SeqSchema, V : Manifest : WireFormat : SeqSchema](paths: String*): DList[(K, V)] = SequenceInput.convertFromSequenceFile(paths: _*)
  def convertFromSequenceFile[K : Manifest : WireFormat : SeqSchema, V : Manifest : WireFormat : SeqSchema](paths: List[String]): DList[(K, V)] = SequenceInput.convertFromSequenceFile(paths)
  def fromSequenceFile[K <: Writable : Manifest : WireFormat, V <: Writable : Manifest : WireFormat](paths: String*): DList[(K, V)] = SequenceInput.fromSequenceFile(paths: _*)
  def fromSequenceFile[K <: Writable : Manifest : WireFormat, V <: Writable : Manifest : WireFormat](paths: List[String]): DList[(K, V)] = SequenceInput.fromSequenceFile(paths)

  def convertKeyToSequenceFile[K : SeqSchema](dl: DList[K], path: String, overwrite: Boolean = false): DListPersister[K] = SequenceOutput.convertKeyToSequenceFile(dl, path, overwrite)
  def convertValueToSequenceFile[V : SeqSchema](dl: DList[V], path: String, overwrite: Boolean = false): DListPersister[V] = SequenceOutput.convertValueToSequenceFile(dl, path, overwrite)
  def convertToSequenceFile[K : SeqSchema, V : SeqSchema](dl: DList[(K, V)], path: String, overwrite: Boolean = false): DListPersister[(K, V)] = SequenceOutput.convertToSequenceFile(dl, path, overwrite)
  def toSequenceFile[K <: Writable : Manifest, V <: Writable : Manifest](dl: DList[(K, V)], path: String, overwrite: Boolean = false): DListPersister[(K, V)] = SequenceOutput.toSequenceFile(dl, path, overwrite)


  /* Avro I/O */
  val AvroInput = com.nicta.scoobi.io.avro.AvroInput
  val AvroOutput = com.nicta.scoobi.io.avro.AvroOutput
  val AvroSchema = com.nicta.scoobi.io.avro.AvroSchema
  type AvroSchema[A] = com.nicta.scoobi.io.avro.AvroSchema[A]

<<<<<<< HEAD
  val Join = com.nicta.scoobi.lib.Join

  // dlist
  def persist = DList.persist _

  // conf functions
  def getWorkingDirectory = Conf.getWorkingDirectory _
  def conf = Conf.conf
  def jobId = Conf.jobId
  def getUserJars = Conf.getUserJars
  def withHadoopArgs = Conf.withHadoopArgs _

  // text file functions
  def fromTextFile(paths: String*) = TextInput.fromTextFile(paths: _*)
  def fromTextFile(paths: List[String]) = TextInput.fromTextFile(paths)
  def fromDelimitedTextFile[A : Manifest : WireFormat]
      (path: String, sep: String = "\t")
      (extractFn: PartialFunction[List[String], A]) = TextInput.fromDelimitedTextFile(path, sep)(extractFn)
  def toTextFile[A : Manifest](dl: DList[A], path: String, overwrite: Boolean = false) = TextOutput.toTextFile(dl, path, overwrite)
  def toDelimitedTextFile[A <: Product : Manifest](dl: DList[A], path: String, sep: String = "\t", overwrite:Boolean = false) = TextOutput.toDelimitedTextFile(dl, path, sep, overwrite)
=======
  def fromAvroFile[A : Manifest : WireFormat : AvroSchema](paths: String*) = AvroInput.fromAvroFile(paths: _*)
  def fromAvroFile[A : Manifest : WireFormat : AvroSchema](paths: List[String]) = AvroInput.fromAvroFile(paths)
  def toAvroFile[B : AvroSchema](dl: DList[B], path: String, overwrite: Boolean = false) = AvroOutput.toAvroFile(dl, path, overwrite)
>>>>>>> e81cbca4


  /* join and coGroup */
  val Join = com.nicta.scoobi.lib.Join

  def join[K : Manifest : WireFormat : Grouping,
           A : Manifest : WireFormat,
           B : Manifest : WireFormat]
      (d1: DList[(K, A)], d2: DList[(K, B)])
      = Join.join(d1, d2)


  def joinRight[K : Manifest : WireFormat : Grouping,
                A : Manifest : WireFormat,
                B : Manifest : WireFormat]
      (d1: DList[(K, A)], d2: DList[(K, B)], default: (K, B) => A)
      = Join.joinRight(d1, d2, default)


  def joinRight[K : Manifest : WireFormat : Grouping,
                A : Manifest : WireFormat,
                B : Manifest : WireFormat]
      (d1: DList[(K, A)], d2: DList[(K, B)])
      = Join.joinRight(d1, d2)


  def joinLeft[K : Manifest : WireFormat : Grouping,
               A : Manifest : WireFormat,
               B : Manifest : WireFormat]
      (d1: DList[(K, A)], d2: DList[(K, B)], default: (K, A) => B)
      = Join.joinLeft(d1, d2, default)


  def joinLeft[K : Manifest : WireFormat : Grouping,
               A : Manifest : WireFormat,
               B : Manifest : WireFormat]
      (d1: DList[(K, A)], d2: DList[(K, B)])
      = Join.joinLeft(d2, d1)

  def coGroup[K  : Manifest : WireFormat : Grouping,
              A : Manifest : WireFormat,
              B : Manifest : WireFormat]
      (d1: DList[(K, A)], d2: DList[(K, B)])
      = Join.coGroup(d1, d2)
}<|MERGE_RESOLUTION|>--- conflicted
+++ resolved
@@ -89,32 +89,9 @@
   val AvroSchema = com.nicta.scoobi.io.avro.AvroSchema
   type AvroSchema[A] = com.nicta.scoobi.io.avro.AvroSchema[A]
 
-<<<<<<< HEAD
-  val Join = com.nicta.scoobi.lib.Join
-
-  // dlist
-  def persist = DList.persist _
-
-  // conf functions
-  def getWorkingDirectory = Conf.getWorkingDirectory _
-  def conf = Conf.conf
-  def jobId = Conf.jobId
-  def getUserJars = Conf.getUserJars
-  def withHadoopArgs = Conf.withHadoopArgs _
-
-  // text file functions
-  def fromTextFile(paths: String*) = TextInput.fromTextFile(paths: _*)
-  def fromTextFile(paths: List[String]) = TextInput.fromTextFile(paths)
-  def fromDelimitedTextFile[A : Manifest : WireFormat]
-      (path: String, sep: String = "\t")
-      (extractFn: PartialFunction[List[String], A]) = TextInput.fromDelimitedTextFile(path, sep)(extractFn)
-  def toTextFile[A : Manifest](dl: DList[A], path: String, overwrite: Boolean = false) = TextOutput.toTextFile(dl, path, overwrite)
-  def toDelimitedTextFile[A <: Product : Manifest](dl: DList[A], path: String, sep: String = "\t", overwrite:Boolean = false) = TextOutput.toDelimitedTextFile(dl, path, sep, overwrite)
-=======
   def fromAvroFile[A : Manifest : WireFormat : AvroSchema](paths: String*) = AvroInput.fromAvroFile(paths: _*)
   def fromAvroFile[A : Manifest : WireFormat : AvroSchema](paths: List[String]) = AvroInput.fromAvroFile(paths)
   def toAvroFile[B : AvroSchema](dl: DList[B], path: String, overwrite: Boolean = false) = AvroOutput.toAvroFile(dl, path, overwrite)
->>>>>>> e81cbca4
 
 
   /* join and coGroup */
