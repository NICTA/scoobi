--- conflicted
+++ resolved
@@ -26,7 +26,6 @@
 import com.nicta.scoobi.io.func.FunctionInput
 import com.nicta.scoobi.impl.plan.Smart
 import com.nicta.scoobi.impl.plan.Smart.ConvertInfo
-import com.nicta.scoobi.impl.plan.AST
 import com.nicta.scoobi.impl.plan.MSCRGraph
 import com.nicta.scoobi.impl.exec.Executor
 import com.nicta.scoobi.impl.exec.MaterializeStore
@@ -345,13 +344,8 @@
       outputs.foldLeft(emptyM)((m, p) => m + ((p.dlist.ast, m.getOrElse(p.dlist.ast, Set.empty) + p.sink)))
     }
 
-<<<<<<< HEAD
-    /* Optimise the plan associated with the outputs. */
-    val outMap : Map[Smart.DList[_], Set[Persister[_]]] = {
-=======
     /* Optimise the plan associated with the outpus. */
     val outMap : Map[Smart.DList[_], Set[DataSink[_,_,_]]] = {
->>>>>>> 374ef3ba
       val optOuts: List[Smart.DList[_]] = Smart.optimisePlan(rawOutMap.keys.toList)
       (rawOutMap.toList zip optOuts) map { case ((_, p), o) => (o, p) } toMap
     }
