/**
  * Copyright 2011 National ICT Australia Limited
  *
  * Licensed under the Apache License, Version 2.0 (the "License");
  * you may not use this file except in compliance with the License.
  * You may obtain a copy of the License at
  *
  * http://www.apache.org/licenses/LICENSE-2.0
  *
  * Unless required by applicable law or agreed to in writing, software
  * distributed under the License is distributed on an "AS IS" BASIS,
  * WITHOUT WARRANTIES OR CONDITIONS OF ANY KIND, either express or implied.
  * See the License for the specific language governing permissions and
  * limitations under the License.
  */
package com.nicta.scoobi.impl.exec

import java.io.File
import org.apache.commons.logging.LogFactory
import org.apache.hadoop.fs.FileSystem
import org.apache.hadoop.fs.Path
import org.apache.hadoop.mapreduce.Job
import org.apache.hadoop.mapreduce.Mapper
import org.apache.hadoop.mapreduce.Reducer
import org.apache.hadoop.mapreduce.Partitioner
import org.apache.hadoop.mapreduce.lib.output.FileOutputFormat
import org.apache.hadoop.io.RawComparator
import scala.collection.mutable.{Map => MMap}
import Option.{apply => ?}

import com.nicta.scoobi.Scoobi
import com.nicta.scoobi.WireFormat
import com.nicta.scoobi.Grouping
import com.nicta.scoobi.io.DataSource
import com.nicta.scoobi.io.DataSink
import com.nicta.scoobi.io.Helper
import com.nicta.scoobi.io.InputConverter
import com.nicta.scoobi.io.OutputConverter
import com.nicta.scoobi.impl.plan.AST
import com.nicta.scoobi.impl.plan.MapperInputChannel
import com.nicta.scoobi.impl.plan.BypassInputChannel
import com.nicta.scoobi.impl.plan.StraightInputChannel
import com.nicta.scoobi.impl.plan.GbkOutputChannel
import com.nicta.scoobi.impl.plan.BypassOutputChannel
import com.nicta.scoobi.impl.plan.FlattenOutputChannel
import com.nicta.scoobi.impl.plan.MSCR
import com.nicta.scoobi.impl.plan.Empty
import com.nicta.scoobi.impl.plan.JustCombiner
import com.nicta.scoobi.impl.plan.JustReducer
import com.nicta.scoobi.impl.plan.CombinerReducer
import com.nicta.scoobi.impl.rtt.TaggedKey
import com.nicta.scoobi.impl.rtt.TaggedValue
import com.nicta.scoobi.impl.rtt.TaggedPartitioner
import com.nicta.scoobi.impl.rtt.TaggedGroupingComparator
import com.nicta.scoobi.impl.rtt.ScoobiWritable
import com.nicta.scoobi.impl.util.UniqueInt
import com.nicta.scoobi.impl.util.JarBuilder


/** A class that defines a single Hadoop MapReduce job. */
class MapReduceJob(stepId: Int) {
  lazy val logger = LogFactory.getLog("scoobi.Step")

  import scala.collection.mutable.{Set => MSet, Map => MMap}

  /* Keep track of all the mappers for each input channel. */
  private val mappers: MMap[DataSource[_,_,_], MSet[TaggedMapper[_,_,_]]] = MMap.empty
  private val combiners: MSet[TaggedCombiner[_]] = MSet.empty
  private val reducers: MMap[List[_ <: DataSink[_,_,_]], TaggedReducer[_,_,_]] = MMap.empty

  /* The types that will be combined together to form (K2, V2). */
  private val keyTypes: MMap[Int, (Manifest[_], WireFormat[_], Grouping[_])] = MMap.empty
  private val valueTypes: MMap[Int, (Manifest[_], WireFormat[_])] = MMap.empty


  /** Add an input mapping function to thie MapReduce job. */
  def addTaggedMapper(input: DataSource[_,_,_], m: TaggedMapper[_,_,_]): Unit = {
    if (!mappers.contains(input))
      mappers += (input -> MSet(m))
    else
      mappers(input) += m

    m.tags.foreach { tag =>
      keyTypes   += (tag -> (m.mK, m.wtK, m.grpK))
      valueTypes += (tag -> (m.mV, m.wtV))
    }
  }

  /** Add a combiner function to this MapReduce job. */
  def addTaggedCombiner[V](c: TaggedCombiner[V]): Unit = {
    combiners += c
  }

  /** Add an output reducing function to this MapReduce job. */
  def addTaggedReducer(outputs: Set[_ <: DataSink[_,_,_]], r: TaggedReducer[_,_,_]): Unit = {
    reducers += (outputs.toList -> r)
  }

  /** Take this MapReduce job and run it on Hadoop. */
  def run() = {

    val job = new Job(Scoobi.conf, Scoobi.jobId + "(Step-" + stepId + ")")
    val fs = FileSystem.get(job.getConfiguration)

    /* Job output always goes to temporary dir from which files are subsequently moved from
     * once the job is finished. */
    val tmpOutputPath = new Path(Scoobi.getWorkingDirectory(job.getConfiguration), "tmp-out")

    /** Make temporary JAR file for this job. At a minimum need the Scala runtime
      * JAR, the Scoobi JAR, and the user's application code JAR(s). */
    val tmpFile = File.createTempFile("scoobi-job-", ".jar")
    var jar = new JarBuilder(tmpFile.getAbsolutePath)
    job.getConfiguration.set("mapred.jar", tmpFile.getAbsolutePath)

    jar.addContainingJar(classOf[List[_]])        //  Scala
    jar.addContainingJar(this.getClass)           //  Scoobi
    Scoobi.getUserJars.foreach { jar.addJar(_) }  //  User JARs


    /** Sort-and-shuffle:
      *   - (K2, V2) are (TaggedKey, TaggedValue), the wrappers for all K-V types
      *   - Partitioner is generated and of type TaggedPartitioner
      *   - GroupingComparator is generated and of type TaggedGroupingComparator
      *   - SortComparator is handled by TaggedKey which is WritableComparable */
    val id = UniqueId.get

    val tkRtClass = TaggedKey("TK" + id, keyTypes.toMap)
    jar.addRuntimeClass(tkRtClass)
    job.setMapOutputKeyClass(tkRtClass.clazz)

    val tvRtClass = TaggedValue("TV" + id, valueTypes.toMap)
    jar.addRuntimeClass(tvRtClass)
    job.setMapOutputValueClass(tvRtClass.clazz)

    val tpRtClass = TaggedPartitioner("TP" + id, keyTypes.toMap)
    jar.addRuntimeClass(tpRtClass)
    job.setPartitionerClass(tpRtClass.clazz.asInstanceOf[Class[_ <: Partitioner[_,_]]])

    val tgRtClass = TaggedGroupingComparator("TG" + id, keyTypes.toMap)
    jar.addRuntimeClass(tgRtClass)
    job.setGroupingComparatorClass(tgRtClass.clazz.asInstanceOf[Class[_ <: RawComparator[_]]])


    /** Mappers:
      *     - use ChannelInputs to specify multiple mappers through job
      *     - generate runtime class (ScoobiWritable) for each input value type and add to JAR (any
      *       mapper for a given input channel can be used as they all have the same input type */
<<<<<<< HEAD
    ChannelsInputFormat.configureSources(job, jar, mappers.keys.toList)
=======
    val inputChannels: List[((DataSource[_,_,_], MSet[TaggedMapper[_,_,_]]), Int)] = mappers.toList.zipWithIndex
    inputChannels.foreach { case ((source, ms), ix) =>
      ChannelInputFormat.addInputChannel(job, ix, source)
      source match {
        case bs@BridgeStore() => jar.addRuntimeClass(bs.rtClass.getOrElse(sys.error("Run-time class should be set.")))
        case _                => {}
      }
    }
>>>>>>> 374ef3ba

    val inputChannels: List[((DataSource[_,_,_], MSet[TaggedMapper[_,_,_]]), Int)] = mappers.toList.zipWithIndex
    val inputs: Map[Int, (InputConverter[_, _, _], Set[TaggedMapper[_, _, _]])] =
      inputChannels map { case((source, ms), ix) => (ix, (source.inputConverter, ms.toSet)) } toMap

    DistCache.pushObject(job.getConfiguration, inputs, "scoobi.mappers")
    job.setMapperClass(classOf[MscrMapper[_,_,_,_,_]].asInstanceOf[Class[_ <: Mapper[_,_,_,_]]])


    /** Combiners:
      *   - only need to make use of Hadoop's combiner facility if actual combiner
      *   functions have been added
      *   - use distributed cache to push all combine code out */
    if (!combiners.isEmpty) {
      val combinerMap: Map[Int, TaggedCombiner[_]] = combiners.map(tc => (tc.tag, tc)).toMap
      DistCache.pushObject(job.getConfiguration, combinerMap, "scoobi.combiners")
      job.setCombinerClass(classOf[MscrCombiner[_]].asInstanceOf[Class[_ <: Reducer[_,_,_,_]]])
    }


    /** Reducers:
      *     - generate runtime class (ScoobiWritable) for each output values being written to
      *       a BridgeStore or MaterializeStore and add to JAR
      *     - add a named output for each output channel */
    FileOutputFormat.setOutputPath(job, tmpOutputPath)
    reducers.foreach { case (sinks, reducer) =>
      sinks foreach {
        case bs@BridgeStore() => {
          // TODO - really want to be doing this inside the BridgeStore class (like MaterializeStore)
          bs.rtClass match {
            case Some(rtc) => jar.addRuntimeClass(rtc)
            case None      => {
              /* NOTE: must do this before calling addOutputChannel */
              val rtClass = ScoobiWritable(bs.typeName, reducer.mB, reducer.wtB)
              jar.addRuntimeClass(rtClass)
              bs.rtClass = Some(rtClass)
            }
          }
        }
        case ms@MaterializeStore(_, _) => jar.addRuntimeClass(ms.rtClass)
        case _ => {}
      }
      sinks.zipWithIndex.foreach { case (sink, ix) => ChannelOutputFormat.addOutputChannel(job, reducer.tag, ix, sink) }
    }

    val outputs: Map[Int, (List[(Int, OutputConverter[_,_,_])], TaggedReducer[_,_,_])] =
      reducers map { case (sinks, reducer) =>
        (reducer.tag, (sinks.map(_.outputConverter).zipWithIndex.map(_.swap), reducer))
      } toMap

    DistCache.pushObject(job.getConfiguration, outputs, "scoobi.reducers")
    job.setReducerClass(classOf[MscrReducer[_,_,_,_,_]].asInstanceOf[Class[_ <: Reducer[_,_,_,_]]])


    /* Calculate the number of reducers to use with a simple heuristic:
     *
     * Base the amount of parallelism required in the reduce phase on the size of the data output. Further,
     * estimate the size of output data to be the size of the input data to the MapReduce job. Then, set
     * the number of reduce tasks to the number of 1GB data chunks in the estimated output. */
    val inputBytes: Long = mappers.keys.map(_.inputSize()).sum
    val inputGigabytes: Int = (inputBytes / (1000 * 1000 * 1000)).toInt + 1
    val numReducers: Int = inputGigabytes.toInt
    job.setNumReduceTasks(numReducers)


    /* Log stats on this MR job. */
    val sizeStr = Helper.sizeString(inputBytes)
    logger.info("Total input size: " +  Helper.sizeString(inputBytes))
    logger.info("Number of reducers: " + numReducers)


    /* Run job */
    jar.close()
    job.submit()

    val map = new Progress(job.mapProgress())
    val reduce = new Progress(job.reduceProgress())

    while (!job.isComplete()) {
      Thread.sleep(5000)
      if (map.hasProgressed() || reduce.hasProgressed())
        logger.info("Map " + map.getProgress().formatted("%3d") + "%    " +
                    "Reduce " + reduce.getProgress().formatted("%3d") + "%")
    }

    /* Tidy-up */
    tmpFile.delete


    /* Move named file-based sinks to their correct output paths. */
    val outputFiles = fs.listStatus(tmpOutputPath) map { _.getPath }
    val FileName = """ch(\d+)out(\d+)-.-\d+.*""".r

    reducers.foreach { case (sinks, reducer) =>

      sinks.zipWithIndex.foreach { case (sink, ix) =>
        outputFiles filter (forOutput) foreach { srcPath =>
          val outputPath = {
            val jobCopy = new Job(job.getConfiguration)
            sink.outputConfigure(jobCopy)
            FileOutputFormat.getOutputPath(jobCopy)
          }
          ?(outputPath) foreach { p =>
            fs.mkdirs(p)
            fs.rename(srcPath, new Path(p, srcPath.getName))
          }
        }

        def forOutput = (f: Path) => f.getName match {
          case FileName(t, i) => t.toInt == reducer.tag && i.toInt == ix
          case _              => false
        }

      }
    }

    fs.delete(tmpOutputPath, true)
  }
}


object MapReduceJob {

  /** Construct a MapReduce job from an MSCR. */
  def apply(stepId: Int, mscr: MSCR): MapReduceJob = {
    val job = new MapReduceJob(stepId)
    val mapperTags: MMap[AST.Node[_], Set[Int]] = MMap.empty

    /* Tag each output channel with a unique index. */
    mscr.outputChannels.zipWithIndex.foreach { case (oc, tag) =>

      def addTag(n: AST.Node[_], tag: Int): Unit = {
        val s = mapperTags.getOrElse(n, Set())
        mapperTags += (n -> (s + tag))
      }

      /* Build up a map of mappers to output channel tags. */
      oc match {
        case GbkOutputChannel(_, Some(AST.Flatten(ins)), _, _)  => ins.foreach { in => addTag(in, tag) }
        case GbkOutputChannel(_, None, AST.GroupByKey(in), _)   => addTag(in, tag)
        case BypassOutputChannel(_, origin)                     => addTag(origin, tag)
        case FlattenOutputChannel(_, flat)                      => flat.ins.foreach { in => addTag(in, tag) }
      }

      /* Add combiner functionality from output channel descriptions. */
      oc match {
        case GbkOutputChannel(_, _, _, JustCombiner(c))       => job.addTaggedCombiner(c.mkTaggedCombiner(tag))
        case GbkOutputChannel(_, _, _, CombinerReducer(c, _)) => job.addTaggedCombiner(c.mkTaggedCombiner(tag))
        case _                                                => Unit
      }

      /* Add reducer functionality from output channel descriptions. */
      oc match {
        case GbkOutputChannel(outputs, _, _, JustCombiner(c))       => job.addTaggedReducer(outputs, c.mkTaggedReducer(tag))
        case GbkOutputChannel(outputs, _, _, JustReducer(r))        => job.addTaggedReducer(outputs, r.mkTaggedReducer(tag))
        case GbkOutputChannel(outputs, _, _, CombinerReducer(_, r)) => job.addTaggedReducer(outputs, r.mkTaggedReducer(tag))
        case GbkOutputChannel(outputs, _, g, Empty)                 => job.addTaggedReducer(outputs, g.mkTaggedReducer(tag))
        case BypassOutputChannel(outputs, origin)                   => job.addTaggedReducer(outputs, origin.mkTaggedReducer(tag))
        case FlattenOutputChannel(outputs, flat)                    => job.addTaggedReducer(outputs, flat.mkTaggedReducer(tag))
      }
    }

    /* Add mapping functionality from input channel descriptions. */
    mscr.inputChannels.foreach { ic =>
      ic match {
        case b@BypassInputChannel(input, origin) => {
          job.addTaggedMapper(input, origin.mkTaggedIdentityMapper(mapperTags(origin)))
        }
        case MapperInputChannel(input, mappers) => mappers.foreach { m =>
          job.addTaggedMapper(input, m.mkTaggedMapper(mapperTags(m)))
        }
        case StraightInputChannel(input, origin) =>
          job.addTaggedMapper(input, origin.mkStraightTaggedIdentityMapper(mapperTags(origin)))
      }
    }

    job
  }
}


object UniqueId extends UniqueInt


/* Helper class to track progress of Map or Reduce tasks and whether or not
 * progress has advanced. */
class Progress(updateFn: => Float) {
  private var progressed = true
  private var progress = (updateFn * 100).toInt

  def hasProgressed() = {
    val p = (updateFn * 100).toInt
    if (p > progress) { progressed = true; progress = p } else { progressed = false }
    progressed
  }

  def getProgress(): Int = {
    hasProgressed
    progress
  }
}<|MERGE_RESOLUTION|>--- conflicted
+++ resolved
@@ -145,18 +145,7 @@
       *     - use ChannelInputs to specify multiple mappers through job
       *     - generate runtime class (ScoobiWritable) for each input value type and add to JAR (any
       *       mapper for a given input channel can be used as they all have the same input type */
-<<<<<<< HEAD
     ChannelsInputFormat.configureSources(job, jar, mappers.keys.toList)
-=======
-    val inputChannels: List[((DataSource[_,_,_], MSet[TaggedMapper[_,_,_]]), Int)] = mappers.toList.zipWithIndex
-    inputChannels.foreach { case ((source, ms), ix) =>
-      ChannelInputFormat.addInputChannel(job, ix, source)
-      source match {
-        case bs@BridgeStore() => jar.addRuntimeClass(bs.rtClass.getOrElse(sys.error("Run-time class should be set.")))
-        case _                => {}
-      }
-    }
->>>>>>> 374ef3ba
 
     val inputChannels: List[((DataSource[_,_,_], MSet[TaggedMapper[_,_,_]]), Int)] = mappers.toList.zipWithIndex
     val inputs: Map[Int, (InputConverter[_, _, _], Set[TaggedMapper[_, _, _]])] =
