--- conflicted
+++ resolved
@@ -30,48 +30,11 @@
 import rtt._
 import impl.util._
 import reflect.Classes._
-<<<<<<< HEAD
 import io._
 import mapreducer._
 import ScoobiConfigurationImpl._
 import mapreducer.BridgeStore
 import MapReduceJob.configureJar
-=======
-import ScoobiConfiguration._
-import scala.collection.mutable.{Set => MSet, Map => MMap}
-import ChannelOutputFormat._
-import monitor.Loggable._
-
-/** A class that defines a single Hadoop MapReduce job. */
-class MapReduceJob(stepId: Int) {
-  protected val fileSystems: FileSystems = FileSystems
-  import fileSystems._
-
-  private implicit lazy val logger = LogFactory.getLog("scoobi.Step")
-
-  /* Keep track of all the mappers for each input channel. */
-  private val mappers: MMap[DataSource[_,_,_], MSet[(Env[_], TaggedMapper[_,_,_,_])]] = MMap.empty
-  private val combiners: MSet[TaggedCombiner[_]] = MSet.empty
-  private val reducers: MList[(List[_ <: DataSink[_,_,_]], (Env[_], TaggedReducer[_,_,_,_]))] = MList.empty
-
-  /* The types that will be combined together to form (K2, V2). */
-  private val keyTypes:   MMap[Int, (WireFormat[_], Grouping[_])] = MMap.empty
-  private val valueTypes: MMap[Int, Tuple1[WireFormat[_]]] = MMap.empty
-
-
-  /** Add an input mapping function to this MapReduce job. */
-  def addTaggedMapper(input: DataSource[_,_,_], env: Option[Env[_]], m: TaggedMapper[_,_,_,_]) {
-    val tm = (env.getOrElse(Env.empty), m)
-
-    if (!mappers.contains(input)) mappers += (input -> MSet(tm))
-    else                          mappers(input) += tm : Unit   // This annotation is required due to a bug in Scala
-
-    m.tags.foreach { tag =>
-      keyTypes   += (tag -> (m.wtK, m.grpK))
-      valueTypes += (tag -> Tuple1(m.wtV))
-    }
-  }
->>>>>>> 2fe7aff2
 
 /**
  * A class that defines a single Hadoop MapReduce job and configures Hadoop based on the Mscr to execute
@@ -164,30 +127,7 @@
    *       a BridgeStore and add to JAR
    *     - add a named output for each output channel */
   private def configureReducers(jar: JarBuilder, job: Job)(implicit configuration: ScoobiConfiguration) {
-<<<<<<< HEAD
     mscr.sinks collect { case bs : BridgeStore[_]  => jar.addRuntimeClass(bs.rtClass) }
-=======
-    reducers.foreach { case (sinks, (_, reducer)) =>
-      sinks foreach {
-        case bs@BridgeStore() => {
-          // TODO - really want to be doing this inside the BridgeStore class
-          bs.rtClass match {
-            case Some(rtc) => jar.addRuntimeClass(rtc)
-            case None      => {
-              /* NOTE: must do this before calling addOutputChannel */
-              val rtClass = ScoobiWritable(bs.typeName, reducer.wtB)
-              jar.addRuntimeClass(rtClass)
-              bs.rtClass = Some(rtClass)
-            }
-          }
-        }
-        case _ => {}
-      }
-      sinks.zipWithIndex.foreach { case (sink, ix) =>
-        ChannelOutputFormat.addOutputChannel(sink.configureCompression(job), reducer.tag, ix, sink)
-      }
-    }
->>>>>>> 2fe7aff2
 
     mscr.outputChannels.foreach { out =>
       out.sinks.foreach(sink => ChannelOutputFormat.addOutputChannel(job, out.tag, sink))
@@ -245,24 +185,8 @@
 
   private[scoobi] def collectOutputs(implicit configuration: ScoobiConfiguration) = (job: Job) => {
     /* Move named file-based sinks to their correct output paths. */
-<<<<<<< HEAD
     mscr.outputChannels.foreach(_.collectOutputs(fileSystems.listPaths(configuration.temporaryOutputDirectory(job))))
     configuration.deleteTemporaryOutputDirectory(job)
-=======
-    val outputFiles = listPaths(configuration.temporaryOutputDirectory)
-
-    reducers.foreach { case (sinks, (_, reducer)) =>
-      sinks.zipWithIndex.foreach { case (sink, ix) =>
-        sink.outputPath foreach { outDir =>
-          FileSystem.get(outDir.toUri, configuration).mkdirs(outDir)
-          val files = outputFiles filter isResultFile(reducer.tag, ix)
-          files foreach moveTo(outDir)
-          logger.info("Save output of job to: "+outDir)
-        }
-      }
-    }
-    fs.delete(configuration.temporaryOutputDirectory, true)
->>>>>>> 2fe7aff2
     job
   }
 }
