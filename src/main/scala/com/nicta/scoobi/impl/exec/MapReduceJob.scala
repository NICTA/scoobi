--- conflicted
+++ resolved
@@ -56,12 +56,7 @@
 import com.nicta.scoobi.impl.util.UniqueInt
 import com.nicta.scoobi.impl.util.JarBuilder
 
-<<<<<<< HEAD
-/** A class that defines a single Hadoop MapRedcue job. */
-=======
-
 /** A class that defines a single Hadoop MapReduce job. */
->>>>>>> 1d1ff109
 class MapReduceJob {
   lazy val logger = LogFactory.getLog(this.getClass.getName)
 
