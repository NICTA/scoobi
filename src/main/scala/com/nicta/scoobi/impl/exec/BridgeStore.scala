--- conflicted
+++ resolved
@@ -91,11 +91,7 @@
     def iterator = {
       val fs = FileSystem.get(path.toUri, sc)
       val readers = fs.globStatus(new Path(path, "ch*")) map { (stat: FileStatus) =>
-<<<<<<< HEAD
-        new SequenceFile.Reader(fs, stat.getPath, config)
-=======
-        new SequenceFile.Reader(sc, SequenceFile.Reader.file(stat.getPath))
->>>>>>> a9aae47c
+        new SequenceFile.Reader(fs, stat.getPath, sc)
       }
 
       val iterators = readers.toIterable map { reader =>
