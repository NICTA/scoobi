--- conflicted
+++ resolved
@@ -198,11 +198,7 @@
       case (key, values: Iterable[_]) => emitter.write((key, values.reduce(f)))
     })
     // Return(()) is used as the Environment because there's no need for a specific value here
-<<<<<<< HEAD
-    ParallelDo(Seq(in), Return.unit, dofn, pair(wfk, iterable(wfv)), pair(wfk, wfv), nodeSinks, bridgeStoreId)
-=======
     ParallelDo.create(Seq(in), Return.unit, dofn, pair(wfk, iterable(wfv)), pair(wfk, wfv), nodeSinks, bridgeStoreId)
->>>>>>> e7448ce7
   }
 }
 object Combine1 {
