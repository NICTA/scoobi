/**
 * Copyright 2011,2012 National ICT Australia Limited
 *
 * Licensed under the Apache License, Version 2.0 (the "License");
 * you may not use this file except in compliance with the License.
 * You may obtain a copy of the License at
 *
 * http://www.apache.org/licenses/LICENSE-2.0
 *
 * Unless required by applicable law or agreed to in writing, software
 * distributed under the License is distributed on an "AS IS" BASIS,
 * WITHOUT WARRANTIES OR CONDITIONS OF ANY KIND, either express or implied.
 * See the License for the specific language governing permissions and
 * limitations under the License.
 */
package com.nicta.scoobi
package impl
package rtt

import org.apache.hadoop.io.{DataInputBuffer, RawComparator}
<<<<<<< HEAD
=======
import javassist._
>>>>>>> 2fe7aff2
import core._
import application.ScoobiConfiguration

/** Custom GroupingComparator for tagged keys. */
trait TaggedGroupingComparator extends RawComparator[TaggedKey]

/** Companion object for dynamically constructing a subclass of TaggedGroupingComparator. */
object TaggedGroupingComparator {
<<<<<<< HEAD
  def apply(name: String, tags: Map[Int, (WireReaderWriter, KeyGrouping)])(implicit sc: ScoobiConfiguration) : RuntimeClass =
=======
  def apply(name: String, tags: Map[Int, (WireFormat[_], Grouping[_])])(implicit sc: ScoobiConfiguration): RuntimeClass =
>>>>>>> 2fe7aff2
    MetadataClassBuilder[MetadataTaggedGroupingComparator](name, tags).toRuntimeClass
}

abstract class MetadataTaggedGroupingComparator extends TaggedGroupingComparator with MetadataWireFormats with MetadataGroupings {
  val (buffer1, buffer2) = (new DataInputBuffer, new DataInputBuffer)

  /**
   * implementation of the compare method, using the keys tags
   * If the tags are different we compare the tags. If they are the same we using the grouping instance for the
   * current tag
   */
  def compare(key1: TaggedKey, key2: TaggedKey) =
<<<<<<< HEAD
    if (key1.tag == key2.tag) grouping(key1.tag).groupCompare(key1.get(key1.tag), key2.get(key1.tag))
=======
    if (key1.tag == key2.tag) grouping(key1.tag).groupCompare(key1.get(key1.tag), key2.get(key1.tag)).toInt
>>>>>>> 2fe7aff2
    else                      key1.tag - key2.tag

  /**
   * implementation of the compare method, with buffers
   */
  def compare(b1: Array[Byte], s1: Int, l1: Int, b2: Array[Byte], s2: Int, l2: Int) = {
    buffer1.reset(b1, s1, l1)
    buffer2.reset(b2, s2, l2)

    // if there's only one tag, it is not written to the input stream
    val (tag1, tag2) = if (tags.size == 1) (tags(0), tags(0)) else (buffer1.readInt, buffer2.readInt)
<<<<<<< HEAD
    if (tag1 == tag2) grouping(tag1).groupCompare(wireFormat(tag1).fromWire(buffer1), wireFormat(tag1).fromWire(buffer2))
=======
    if (tag1 == tag2) grouping(tag1).groupCompare(wireFormat(tag1).fromWire(buffer1), wireFormat(tag1).fromWire(buffer2)).toInt
>>>>>>> 2fe7aff2
    else              tag1 - tag2
  }
}<|MERGE_RESOLUTION|>--- conflicted
+++ resolved
@@ -18,23 +18,14 @@
 package rtt
 
 import org.apache.hadoop.io.{DataInputBuffer, RawComparator}
-<<<<<<< HEAD
-=======
-import javassist._
->>>>>>> 2fe7aff2
 import core._
-import application.ScoobiConfiguration
 
 /** Custom GroupingComparator for tagged keys. */
 trait TaggedGroupingComparator extends RawComparator[TaggedKey]
 
 /** Companion object for dynamically constructing a subclass of TaggedGroupingComparator. */
 object TaggedGroupingComparator {
-<<<<<<< HEAD
   def apply(name: String, tags: Map[Int, (WireReaderWriter, KeyGrouping)])(implicit sc: ScoobiConfiguration) : RuntimeClass =
-=======
-  def apply(name: String, tags: Map[Int, (WireFormat[_], Grouping[_])])(implicit sc: ScoobiConfiguration): RuntimeClass =
->>>>>>> 2fe7aff2
     MetadataClassBuilder[MetadataTaggedGroupingComparator](name, tags).toRuntimeClass
 }
 
@@ -47,11 +38,7 @@
    * current tag
    */
   def compare(key1: TaggedKey, key2: TaggedKey) =
-<<<<<<< HEAD
-    if (key1.tag == key2.tag) grouping(key1.tag).groupCompare(key1.get(key1.tag), key2.get(key1.tag))
-=======
     if (key1.tag == key2.tag) grouping(key1.tag).groupCompare(key1.get(key1.tag), key2.get(key1.tag)).toInt
->>>>>>> 2fe7aff2
     else                      key1.tag - key2.tag
 
   /**
@@ -63,11 +50,7 @@
 
     // if there's only one tag, it is not written to the input stream
     val (tag1, tag2) = if (tags.size == 1) (tags(0), tags(0)) else (buffer1.readInt, buffer2.readInt)
-<<<<<<< HEAD
-    if (tag1 == tag2) grouping(tag1).groupCompare(wireFormat(tag1).fromWire(buffer1), wireFormat(tag1).fromWire(buffer2))
-=======
     if (tag1 == tag2) grouping(tag1).groupCompare(wireFormat(tag1).fromWire(buffer1), wireFormat(tag1).fromWire(buffer2)).toInt
->>>>>>> 2fe7aff2
     else              tag1 - tag2
   }
 }