--- conflicted
+++ resolved
@@ -29,11 +29,7 @@
 
 /** Companion object for dynamically constructing a subclass of TaggedKey. */
 object TaggedKey {
-<<<<<<< HEAD
   def apply(name: String, tags: Map[Int, (WireReaderWriter, KeyGrouping)])(implicit sc: ScoobiConfiguration): RuntimeClass =
-=======
-  def apply(name: String, tags: Map[Int, (WireFormat[_], Grouping[_])])(implicit sc: ScoobiConfiguration): RuntimeClass =
->>>>>>> 2fe7aff2
     MetadataClassBuilder[MetadataTaggedKey](name, tags).toRuntimeClass
 }
 
@@ -49,11 +45,7 @@
  */
 abstract class MetadataTaggedKey extends TaggedKey with MetadataTaggedWritable with MetadataGroupings {
   def compareTo(other: TaggedKey): Int = other match {
-<<<<<<< HEAD
-    case tk: MetadataTaggedKey if tk.tag == tag => grouping(tag).sortCompare(get(tag), tk.get(tag))
-=======
     case tk: MetadataTaggedKey if tk.tag == tag => grouping(tag).sortCompare(get(tag), tk.get(tag)).toInt
->>>>>>> 2fe7aff2
     case tk: MetadataTaggedKey                  => tag - tk.tag
     case _                                      => 0
   }
