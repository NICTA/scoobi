--- conflicted
+++ resolved
@@ -26,11 +26,7 @@
 
 /** Companion object for dynamically constructing a subclass of TaggedPartitioner. */
 object TaggedPartitioner {
-<<<<<<< HEAD
   def apply(name: String, tags: Map[Int, (WireReaderWriter, KeyGrouping)])(implicit sc: ScoobiConfiguration): RuntimeClass =
-=======
-  def apply(name: String, tags: Map[Int, (WireFormat[_], Grouping[_])])(implicit sc: ScoobiConfiguration): RuntimeClass =
->>>>>>> 2fe7aff2
     MetadataClassBuilder[MetadataTaggedPartitioner](name, tags).toRuntimeClass
 }
 
