/**
 * Copyright 2011,2012 National ICT Australia Limited
 *
 * Licensed under the Apache License, Version 2.0 (the "License");
 * you may not use this file except in compliance with the License.
 * You may obtain a copy of the License at
 *
 * http://www.apache.org/licenses/LICENSE-2.0
 *
 * Unless required by applicable law or agreed to in writing, software
 * distributed under the License is distributed on an "AS IS" BASIS,
 * WITHOUT WARRANTIES OR CONDITIONS OF ANY KIND, either express or implied.
 * See the License for the specific language governing permissions and
 * limitations under the License.
 */
package com.nicta.scoobi
package impl
package rtt

import org.apache.hadoop.io.Writable
import core._
import application.ScoobiConfiguration

/**
 * A tagged value for Hadoop values. Specifically this will be a V2 type so must
 * implement the Writable interface.
 *
 * Before using a TaggedValue the appropriate tag must be set. By default, it is 0
 */
trait TaggedValue extends Tagged with Writable

/** Companion object for dynamically constructing a subclass of TaggedValue. */
object TaggedValue {
<<<<<<< HEAD
  def apply(name: String, tags: Map[Int, Tuple1[WireReaderWriter]])(implicit sc: ScoobiConfiguration): RuntimeClass =
=======
  def apply(name: String, tags: Map[Int, Tuple1[WireFormat[_]]])(implicit sc: ScoobiConfiguration): RuntimeClass =
>>>>>>> 2fe7aff2
    MetadataClassBuilder[MetadataTaggedValue](name, tags).toRuntimeClass
}

abstract class MetadataTaggedValue extends TaggedValue with MetadataTaggedWritable<|MERGE_RESOLUTION|>--- conflicted
+++ resolved
@@ -31,11 +31,7 @@
 
 /** Companion object for dynamically constructing a subclass of TaggedValue. */
 object TaggedValue {
-<<<<<<< HEAD
   def apply(name: String, tags: Map[Int, Tuple1[WireReaderWriter]])(implicit sc: ScoobiConfiguration): RuntimeClass =
-=======
-  def apply(name: String, tags: Map[Int, Tuple1[WireFormat[_]]])(implicit sc: ScoobiConfiguration): RuntimeClass =
->>>>>>> 2fe7aff2
     MetadataClassBuilder[MetadataTaggedValue](name, tags).toRuntimeClass
 }
 
