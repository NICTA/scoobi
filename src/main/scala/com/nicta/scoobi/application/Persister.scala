/**
 * Copyright 2011,2012 National ICT Australia Limited
 *
 * Licensed under the Apache License, Version 2.0 (the "License");
 * you may not use this file except in compliance with the License.
 * You may obtain a copy of the License at
 *
 * http://www.apache.org/licenses/LICENSE-2.0
 *
 * Unless required by applicable law or agreed to in writing, software
 * distributed under the License is distributed on an "AS IS" BASIS,
 * WITHOUT WARRANTIES OR CONDITIONS OF ANY KIND, either express or implied.
 * See the License for the specific language governing permissions and
 * limitations under the License.
 */
package com.nicta.scoobi
package application

import org.apache.commons.logging.LogFactory
import scala.collection.immutable.DefaultMap

import core._
import io.DataSink
import impl.plan._
import impl.exec._
import Smart._
<<<<<<< HEAD
=======
import org.apache.hadoop.io.compress.{GzipCodec, CompressionCodec}
import org.apache.hadoop.io.SequenceFile.CompressionType
>>>>>>> 05e32d88

/** Type class for things that can be persisted. Mechanism to allow tuples of DLists and
  * DObjects to be persisted. */
trait Persister[In] {
  type Out
  def apply(in: In, conf: ScoobiConfiguration): Out

}

/** Persister type class instances for tuples. */
object Persister {
  lazy val logger = LogFactory.getLog("scoobi.Persister")

  /** Evaluate and persist a distributed computation. This can be a combination of one or more
   * DLists (i.e. DListPersisters) and DObjects. */
  def persist[P](p: P)(implicit conf: ScoobiConfiguration, persister: Persister[P]): persister.Out = persister(p, conf)

  implicit def tuple1persister[T1](implicit pfn1: PFn[T1]) = new Persister[T1] {

    type Out = pfn1.Ret

    def apply(x: T1, conf: ScoobiConfiguration): pfn1.Ret = {
      val (st, nodeMap) = createPlan(List(pfn1.plan(x)), conf)
      pfn1.execute(x).eval((st, nodeMap))

    }
  }

  implicit def tuple2persister[T1, T2]
    (implicit pfn1: PFn[T1],
              pfn2: PFn[T2]) = new Persister[(T1, T2)] {

    type Out = (pfn1.Ret, pfn2.Ret)

    def apply(x: (T1, T2), conf: ScoobiConfiguration): (pfn1.Ret, pfn2.Ret) = {
      val (st, nodeMap) = createPlan(List(pfn1.plan(x._1), pfn2.plan(x._2)), conf)
      val execute = for {
        r1 <- pfn1.execute(x._1)
        r2 <- pfn2.execute(x._2)
      } yield (r1, r2)
      execute.eval((st, nodeMap))
    }
  }

  implicit def tuple3persister[T1, T2, T3]
    (implicit pfn1: PFn[T1],
              pfn2: PFn[T2],
              pfn3: PFn[T3]) = new Persister[(T1, T2, T3)] {

    type Out = (pfn1.Ret, pfn2.Ret, pfn3.Ret)

    def apply(x: (T1, T2, T3), conf: ScoobiConfiguration): (pfn1.Ret, pfn2.Ret, pfn3.Ret) = {
      val (st, nodeMap) = createPlan(List(pfn1.plan(x._1), pfn2.plan(x._2), pfn3.plan(x._3)), conf)
      val execute = for {
        r1 <- pfn1.execute(x._1)
        r2 <- pfn2.execute(x._2)
        r3 <- pfn3.execute(x._3)
      } yield (r1, r2, r3)
      execute.eval((st, nodeMap))
    }
  }

  implicit def tuple4persister[T1, T2, T3, T4]
    (implicit pfn1: PFn[T1],
              pfn2: PFn[T2],
              pfn3: PFn[T3],
              pfn4: PFn[T4]) = new Persister[(T1, T2, T3, T4)] {

    type Out = (pfn1.Ret, pfn2.Ret, pfn3.Ret, pfn4.Ret)

    def apply(x: (T1, T2, T3, T4), conf: ScoobiConfiguration): (pfn1.Ret, pfn2.Ret, pfn3.Ret, pfn4.Ret) = {
      val (st, nodeMap) = createPlan(List(pfn1.plan(x._1), pfn2.plan(x._2), pfn3.plan(x._3), pfn4.plan(x._4)), conf)
      val execute = for {
        r1 <- pfn1.execute(x._1)
        r2 <- pfn2.execute(x._2)
        r3 <- pfn3.execute(x._3)
        r4 <- pfn4.execute(x._4)
      } yield (r1, r2, r3, r4)
      execute.eval((st, nodeMap))
    }
  }

  implicit def tuple5persister[T1, T2, T3, T4, T5]
    (implicit pfn1: PFn[T1],
              pfn2: PFn[T2],
              pfn3: PFn[T3],
              pfn4: PFn[T4],
              pfn5: PFn[T5]) = new Persister[(T1, T2, T3, T4, T5)] {

    type Out = (pfn1.Ret, pfn2.Ret, pfn3.Ret, pfn4.Ret, pfn5.Ret)

    def apply(x: (T1, T2, T3, T4, T5), conf: ScoobiConfiguration): (pfn1.Ret, pfn2.Ret, pfn3.Ret, pfn4.Ret, pfn5.Ret) = {
      val (st, nodeMap) = createPlan(List(pfn1.plan(x._1), pfn2.plan(x._2), pfn3.plan(x._3), pfn4.plan(x._4), pfn5.plan(x._5)), conf)
      val execute = for {
        r1 <- pfn1.execute(x._1)
        r2 <- pfn2.execute(x._2)
        r3 <- pfn3.execute(x._3)
        r4 <- pfn4.execute(x._4)
        r5 <- pfn5.execute(x._5)
      } yield (r1, r2, r3, r4, r5)
      execute.eval((st, nodeMap))
    }
  }

  implicit def tuple6persister[T1, T2, T3, T4, T5, T6]
    (implicit pfn1: PFn[T1],
              pfn2: PFn[T2],
              pfn3: PFn[T3],
              pfn4: PFn[T4],
              pfn5: PFn[T5],
              pfn6: PFn[T6]) = new Persister[(T1, T2, T3, T4, T5, T6)] {

    type Out = (pfn1.Ret, pfn2.Ret, pfn3.Ret, pfn4.Ret, pfn5.Ret, pfn6.Ret)

    def apply(x: (T1, T2, T3, T4, T5, T6), conf: ScoobiConfiguration): (pfn1.Ret, pfn2.Ret, pfn3.Ret, pfn4.Ret, pfn5.Ret, pfn6.Ret) = {
      val (st, nodeMap) = createPlan(List(pfn1.plan(x._1), pfn2.plan(x._2), pfn3.plan(x._3), pfn4.plan(x._4), pfn5.plan(x._5), pfn6.plan(x._6)), conf)
      val execute = for {
        r1 <- pfn1.execute(x._1)
        r2 <- pfn2.execute(x._2)
        r3 <- pfn3.execute(x._3)
        r4 <- pfn4.execute(x._4)
        r5 <- pfn5.execute(x._5)
        r6 <- pfn6.execute(x._6)
      } yield (r1, r2, r3, r4, r5, r6)
      execute.eval((st, nodeMap))
    }
  }

  implicit def tuple7persister[T1, T2, T3, T4, T5, T6, T7]
    (implicit pfn1: PFn[T1],
              pfn2: PFn[T2],
              pfn3: PFn[T3],
              pfn4: PFn[T4],
              pfn5: PFn[T5],
              pfn6: PFn[T6],
              pfn7: PFn[T7]) = new Persister[(T1, T2, T3, T4, T5, T6, T7)] {

    type Out = (pfn1.Ret, pfn2.Ret, pfn3.Ret, pfn4.Ret, pfn5.Ret, pfn6.Ret, pfn7.Ret)

    def apply(x: (T1, T2, T3, T4, T5, T6, T7), conf: ScoobiConfiguration): (pfn1.Ret, pfn2.Ret, pfn3.Ret, pfn4.Ret, pfn5.Ret, pfn6.Ret, pfn7.Ret) = {
      val (st, nodeMap) = createPlan(List(pfn1.plan(x._1), pfn2.plan(x._2), pfn3.plan(x._3), pfn4.plan(x._4), pfn5.plan(x._5), pfn6.plan(x._6), pfn7.plan(x._7)), conf)
      val execute = for {
        r1 <- pfn1.execute(x._1)
        r2 <- pfn2.execute(x._2)
        r3 <- pfn3.execute(x._3)
        r4 <- pfn4.execute(x._4)
        r5 <- pfn5.execute(x._5)
        r6 <- pfn6.execute(x._6)
        r7 <- pfn7.execute(x._7)
      } yield (r1, r2, r3, r4, r5, r6, r7)
      execute.eval((st, nodeMap))
    }
  }

  implicit def tuple8persister[T1, T2, T3, T4, T5, T6, T7, T8]
    (implicit pfn1: PFn[T1],
              pfn2: PFn[T2],
              pfn3: PFn[T3],
              pfn4: PFn[T4],
              pfn5: PFn[T5],
              pfn6: PFn[T6],
              pfn7: PFn[T7],
              pfn8: PFn[T8]) = new Persister[(T1, T2, T3, T4, T5, T6, T7, T8)] {

    type Out = (pfn1.Ret, pfn2.Ret, pfn3.Ret, pfn4.Ret, pfn5.Ret, pfn6.Ret, pfn7.Ret, pfn8.Ret)

    def apply(x: (T1, T2, T3, T4, T5, T6, T7, T8), conf: ScoobiConfiguration): (pfn1.Ret, pfn2.Ret, pfn3.Ret, pfn4.Ret, pfn5.Ret, pfn6.Ret, pfn7.Ret, pfn8.Ret) = {
      val (st, nodeMap) = createPlan(List(pfn1.plan(x._1), pfn2.plan(x._2), pfn3.plan(x._3), pfn4.plan(x._4), pfn5.plan(x._5), pfn6.plan(x._6), pfn7.plan(x._7), pfn8.plan(x._8)), conf)
      val execute = for {
        r1 <- pfn1.execute(x._1)
        r2 <- pfn2.execute(x._2)
        r3 <- pfn3.execute(x._3)
        r4 <- pfn4.execute(x._4)
        r5 <- pfn5.execute(x._5)
        r6 <- pfn6.execute(x._6)
        r7 <- pfn7.execute(x._7)
        r8 <- pfn8.execute(x._8)
      } yield (r1, r2, r3, r4, r5, r6, r7, r8)
      execute.eval((st, nodeMap))
    }
  }


  private def createPlan(outputs: List[(Smart.DComp[_, _ <: Shape], Option[DataSink[_,_,_]])], conf: ScoobiConfiguration)
    : (ExecState, Map[Smart.DComp[_, _ <: Shape], AST.Node[_, _ <: Shape]]) = {

    /* Produce map of all unique outputs and their corresponding persisters. */
    val rawOutMap: List[(Smart.DComp[_, _ <: Shape], Set[DataSink[_,_,_]])] =
      outputs.groupBy(_._1)
             .map(t => (t._1, t._2.map(_._2).flatten.toSet))
             .toList

    logger.debug("Raw graph")
    rawOutMap foreach { case (c, s) => logger.debug("(" + c.toVerboseString + ", " + s + ")") }


    /* Optimise the plan associated with the outputs. */
    val optOuts = {
      val opt: List[Smart.DComp[_, _ <: Shape]] = Smart.optimisePlan(rawOutMap.map(_._1))
      (rawOutMap zip opt) map { case ((o1, s), o2) => (o2, (o1, s)) }
    }

    logger.debug("Optimised graph")
    optOuts foreach { case (c, s) => logger.debug("(" + c.toVerboseString + ", " + s + ")") }

    /*
     *  Convert the Smart.DComp abstract syntax tree to AST.Node abstract syntax tree.
     *  This is a side-effecting expression. The @m@ field of the @ci@ parameter is updated.
     */
    import com.nicta.scoobi.impl.plan.{Intermediate => I}
    val outMap = optOuts.map { case (o2, (o1, s)) => (o2, s) }.toMap[Smart.DComp[_, _ <: Shape], Set[DataSink[_,_,_]]]
    val ds = outMap.keys
    val iMSCRGraph: I.MSCRGraph = I.MSCRGraph(ds)
    val ci = ConvertInfo(conf, outMap , iMSCRGraph.mscrs, iMSCRGraph.g)

    logger.debug("Intermediate MSCRs")
    iMSCRGraph.mscrs foreach { mscr => logger.debug(mscr.toString) }

    ds.foreach(_.convert(ci))     // Step 3 (see top of Intermediate.scala)
    val mscrGraph = MSCRGraph(ci) // Step 4 (See top of Intermediate.scala)

    logger.debug("Converted graph")
    mscrGraph.outputs.map(_.node.toVerboseString) foreach { out => logger.debug(out) }

    logger.debug("MSCRs")
    mscrGraph.mscrs foreach { mscr => logger.debug(mscr.toString) }

    logger.debug("Environments")
    mscrGraph.environments foreach { env => logger.debug(env.toString) }

    /* Do execution preparation - setup state, etc */
    val st = Executor.prepare(mscrGraph, conf)

    /* Generate a map from the original (non-optimised) Smart.DComp to AST.Node */
    val nodeMap = new DefaultMap[Smart.DComp[_, _ <: Shape], AST.Node[_, _ <: Shape]] {
      def get(d: Smart.DComp[_, _ <: Shape]): Option[AST.Node[_, _ <: Shape]] = {
        for {
          rawOutput <- rawOutMap.find(_._1 == d)
          dataSinks <- Some(rawOutput._2)
          optOutput <- optOuts.find(_._2 == rawOutput)
          optNode   <- Some(optOutput._1)
        } yield (ci.astMap(optNode))
      }

      val iterator = {
        val it = rawOutMap.toIterator
        new Iterator[(Smart.DComp[_, _ <: Shape], AST.Node[_, _ <: Shape])] {
          def hasNext: Boolean = it.hasNext
          def next(): (Smart.DComp[_, _ <: Shape], AST.Node[_, _ <: Shape]) = {
            val n = for {
              dcomp <- Some(it.next()._1)
              ast   <- get(dcomp)
            } yield (dcomp, ast)
            n.orNull
          }
        }
      }
    }

    (st, nodeMap)
  }
}


/** The container for persisting a DList. */
case class DListPersister[A](dlist: DList[A], sink: DataSink[_, _, A]) {
  def compress = compressWith(new GzipCodec)
  def compressWith(codec: CompressionCodec, compressionType: CompressionType = CompressionType.BLOCK) = copy(sink = sink.outputCompression(codec))
}

import scalaz.State

/** Type class for persisting something. */
sealed trait PFn[A] {
  type Ret
  def plan(x: A): (Smart.DComp[_, _ <: Shape], Option[DataSink[_,_,_]])
  def execute(x: A): State[(ExecState, Map[Smart.DComp[_, _ <: Shape], AST.Node[_, _ <: Shape]]), Ret]
}


/** PFn type class instances for DLists (i.e. DListPersister) and DObjects. */
object PFn {

  implicit def DListPersister[A] = new PFn[DListPersister[A]] {
    type Ret = Unit
    def plan(x: DListPersister[A]) = (x.dlist.getComp, Some(x.sink))
    def execute(x: DListPersister[A]): State[(ExecState, Map[Smart.DComp[_, _ <: Shape], AST.Node[_, _ <: Shape]]), Unit] =
      State({ case(st, nodeMap) =>
        val node: AST.Node[A, _ <: Shape] = nodeMap(x.dlist.getComp).asInstanceOf[AST.Node[A, _ <: Shape]]
        ((), (Executor.executeArrOutput(node, x.sink, st), nodeMap))
      })
  }

  implicit def DObjectPersister[A] = new PFn[DObject[A]] {
    type Ret = A
    def plan(x: DObject[A]) = (x.getComp, None)
    def execute(x: DObject[A]): State[(ExecState, Map[Smart.DComp[_, _ <: Shape], AST.Node[_, _ <: Shape]]), A] =
      State({ case(st, nodeMap) =>
        val node: AST.Node[A, _ <: Shape] = nodeMap(x.getComp).asInstanceOf[AST.Node[A, _ <: Shape]]
        val (e, stU) = Executor.executeExp(node, st)
        (e, (stU, nodeMap))
      })
  }
}<|MERGE_RESOLUTION|>--- conflicted
+++ resolved
@@ -24,11 +24,8 @@
 import impl.plan._
 import impl.exec._
 import Smart._
-<<<<<<< HEAD
-=======
 import org.apache.hadoop.io.compress.{GzipCodec, CompressionCodec}
 import org.apache.hadoop.io.SequenceFile.CompressionType
->>>>>>> 05e32d88
 
 /** Type class for things that can be persisted. Mechanism to allow tuples of DLists and
   * DObjects to be persisted. */
