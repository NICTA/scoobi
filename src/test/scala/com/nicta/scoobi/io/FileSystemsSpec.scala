package com.nicta.scoobi
package io

<<<<<<< HEAD
=======
import org.apache.hadoop.fs.{FileStatus, Path}
>>>>>>> 2fe7aff2
import java.io.File
import org.specs2.specification.Scope
<<<<<<< HEAD
import org.apache.hadoop.fs.{FileStatus, Path}
import application.ScoobiConfiguration
import impl.io.FileSystems
import testing.mutable.UnitSpecification

class FileSystemsSpec extends UnitSpecification {
=======
import testing.mutable.UnitSpecification
import org.specs2.mutable.Tables
import java.net.URI

class FileSystemsSpec extends UnitSpecification with Tables {
>>>>>>> 2fe7aff2
  "A local file can be compared to a list of files on the server to check if it is outdated" >> {
    implicit val sc = ScoobiConfiguration()

    "if it has the same name and same size, it is an old file" >> new fs {
      isOldFile(Seq(new Path("uploaded"))).apply(new File("uploaded")) must beTrue
    }
    "if it has the same name and not the same size, it is a new  file" >> new fs {
      uploadedLengthIs = 10

      isOldFile(Seq(new Path("uploaded"))).apply(new File("uploaded")) must beFalse
    }
    "otherwise it is a new file" >> new fs {
      isOldFile(Seq(new Path("uploaded"))).apply(new File("new")) must beFalse
    }
  }
  "2 file systems are the same if they have the same host and same scheme" >> {
    val nullString: String = null
    def uri(host: String, scheme: String) = new URI(scheme+"://"+host)

    "host1"    | "scheme1"  | "host2"    | "scheme2"  | "same?" |>
    "local"    ! "file"     ! "local"    ! "file"     ! true    |
    "local"    ! "hdfs"     ! "local"    ! "file"     ! false   |
    "local"    ! "file"     ! "cluster"  ! "file"     ! false   |
    nullString ! nullString ! nullString ! nullString ! true    |
    nullString ! "file"     ! "local"    ! "file"     ! false   | { (h1, s1, h2, s2, same) =>
      FileSystems.sameFileSystem(uri(h1, s1), uri(h2, s2)) === same
    }
  }

  trait fs extends FileSystems with Scope {
    var uploadedLengthIs = 0
    /** default file status for all test cases */
    override def fileStatus(path: Path)(implicit sc: core.ScoobiConfiguration) =
      new FileStatus(uploadedLengthIs, false, 0, 0, 0, 0, null, null, null, null)
  }
}<|MERGE_RESOLUTION|>--- conflicted
+++ resolved
@@ -1,26 +1,16 @@
 package com.nicta.scoobi
 package io
 
-<<<<<<< HEAD
-=======
-import org.apache.hadoop.fs.{FileStatus, Path}
->>>>>>> 2fe7aff2
 import java.io.File
 import org.specs2.specification.Scope
-<<<<<<< HEAD
 import org.apache.hadoop.fs.{FileStatus, Path}
 import application.ScoobiConfiguration
 import impl.io.FileSystems
-import testing.mutable.UnitSpecification
-
-class FileSystemsSpec extends UnitSpecification {
-=======
 import testing.mutable.UnitSpecification
 import org.specs2.mutable.Tables
 import java.net.URI
 
 class FileSystemsSpec extends UnitSpecification with Tables {
->>>>>>> 2fe7aff2
   "A local file can be compared to a list of files on the server to check if it is outdated" >> {
     implicit val sc = ScoobiConfiguration()
 
