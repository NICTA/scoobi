--- conflicted
+++ resolved
@@ -1,3 +1,18 @@
+/**
+ * Copyright 2011,2012 National ICT Australia Limited
+ *
+ * Licensed under the Apache License, Version 2.0 (the "License");
+ * you may not use this file except in compliance with the License.
+ * You may obtain a copy of the License at
+ *
+ * http://www.apache.org/licenses/LICENSE-2.0
+ *
+ * Unless required by applicable law or agreed to in writing, software
+ * distributed under the License is distributed on an "AS IS" BASIS,
+ * WITHOUT WARRANTIES OR CONDITIONS OF ANY KIND, either express or implied.
+ * See the License for the specific language governing permissions and
+ * limitations under the License.
+ */
 package com.nicta.scoobi
 package acceptance
 
@@ -22,17 +37,10 @@
                          "2, www.specs2.org",
                          "3, www.notfound.org").collect { case AnInt(id) :: url :: _ => (id, url.trim) }
 
-<<<<<<< HEAD
-    getPageRanks(urls, graph).run.mkString === Seq(
-      "(www.google.com,0.5)",
-      "(www.specs2.org,0.5833333)",
-      "(www.notfound.org,0.75)").mkString
-=======
     getPageRanks(urls, graph).run === Seq(
       ("www.google.com" -> 0.5f),
       ("www.specs2.org" -> 7/12f),
       ("www.notfound.org" -> 0.75f))
->>>>>>> 7931ce65
   }
 }
 
