/**
 * Copyright 2011,2012 National ICT Australia Limited
 *
 * Licensed under the Apache License, Version 2.0 (the "License");
 * you may not use this file except in compliance with the License.
 * You may obtain a copy of the License at
 *
 * http://www.apache.org/licenses/LICENSE-2.0
 *
 * Unless required by applicable law or agreed to in writing, software
 * distributed under the License is distributed on an "AS IS" BASIS,
 * WITHOUT WARRANTIES OR CONDITIONS OF ANY KIND, either express or implied.
 * See the License for the specific language governing permissions and
 * limitations under the License.
 */
package com.nicta.scoobi
package acceptance

import Scoobi._
<<<<<<< HEAD
import testing.mutable.NictaSimpleJobs
=======
import testing.NictaSimpleJobs
import application.ScoobiConfiguration
import scalaz.Order
>>>>>>> 2fe7aff2
import SecondarySort._
import scalaz.syntax.OrderOps

class SecondarySortSpec extends NictaSimpleJobs {
  "We can do a secondary sort by using a Grouping on the key" >> { implicit sc: ScoobiConfiguration =>

    val names: DList[(FirstName, LastName)] = DList(
      ("Michael", "Jackson"),
      ("Leonardo", "Da Vinci"),
      ("John", "Kennedy"),
      ("Mark", "Twain"),
      ("Bat", "Man"),
      ("Michael", "Jordan"),
      ("Mark", "Edison"),
      ("Michael", "Landon"),
      ("Leonardo", "De Capro"),
      ("Michael", "J. Fox"))

    val bigKey: DList[((FirstName, LastName), LastName)] = names.map(a => ((a._1, a._2), a._2))

    bigKey.groupByKeyWith(secondary).map { case ((first, _), lasts) => (first, lasts.mkString(",")) }.run.sortBy(_._1).mkString === Seq(
      "(Bat,Man)",
      "(John,Kennedy)",
      "(Leonardo,Da Vinci,De Capro)",
      "(Mark,Edison,Twain)",
      "(Michael,J. Fox,Jackson,Jordan,Landon)").mkString
  }
}

object SecondarySort {

  type FirstName = String
  type LastName = String

<<<<<<< HEAD
  val secondary: Grouping[(FirstName, LastName)] = new Grouping[(FirstName, LastName)] {
=======
  import scalaz._, Scalaz._

  val grouping: Grouping[(FirstName, LastName)] = new Grouping[(FirstName, LastName)] {
>>>>>>> 2fe7aff2

    override def partition(key: (FirstName, LastName), howManyReducers: Int): Int =
      implicitly[Grouping[FirstName]].partition(key._1, howManyReducers)
    override def sortCompare(a: (FirstName, LastName), b: (FirstName, LastName)) =
      groupCompare(a, b) |+| a._2 ?|? b._2
    override def groupCompare(a: (FirstName, LastName), b: (FirstName, LastName)) =
      a._1 ?|? b._1
  }

}<|MERGE_RESOLUTION|>--- conflicted
+++ resolved
@@ -17,15 +17,8 @@
 package acceptance
 
 import Scoobi._
-<<<<<<< HEAD
 import testing.mutable.NictaSimpleJobs
-=======
-import testing.NictaSimpleJobs
-import application.ScoobiConfiguration
-import scalaz.Order
->>>>>>> 2fe7aff2
 import SecondarySort._
-import scalaz.syntax.OrderOps
 
 class SecondarySortSpec extends NictaSimpleJobs {
   "We can do a secondary sort by using a Grouping on the key" >> { implicit sc: ScoobiConfiguration =>
@@ -58,14 +51,8 @@
   type FirstName = String
   type LastName = String
 
-<<<<<<< HEAD
+  import scalaz._, Scalaz._
   val secondary: Grouping[(FirstName, LastName)] = new Grouping[(FirstName, LastName)] {
-=======
-  import scalaz._, Scalaz._
-
-  val grouping: Grouping[(FirstName, LastName)] = new Grouping[(FirstName, LastName)] {
->>>>>>> 2fe7aff2
-
     override def partition(key: (FirstName, LastName), howManyReducers: Int): Int =
       implicitly[Grouping[FirstName]].partition(key._1, howManyReducers)
     override def sortCompare(a: (FirstName, LastName), b: (FirstName, LastName)) =
