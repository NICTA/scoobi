--- conflicted
+++ resolved
@@ -34,11 +34,7 @@
     Arbitrary(implicitly[Arbitrary[Int]].arbitrary.map(i => new java.lang.Integer(i)))
 
   implicit def arbitrarySeq[T : Arbitrary]: Arbitrary[Seq[T]] =
-<<<<<<< HEAD
-    Arbitrary(nonEmptyContainerOf(implicitly[Arbitrary[T]].arbitrary)(buildableCanBuildFrom[T, Seq], (seq: Seq[T]) => seq))
-=======
     Arbitrary(nonEmptyContainerOf[Seq, T](implicitly[Arbitrary[T]].arbitrary))
->>>>>>> 08319ad5
 
   /**
    * Generators
