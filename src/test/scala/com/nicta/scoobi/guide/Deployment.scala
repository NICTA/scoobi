--- conflicted
+++ resolved
@@ -99,14 +99,8 @@
    "com.thoughtworks.xstream" % "xstream" % "1.4.3" intransitive()
    )
 
-<<<<<<< HEAD
 resolvers ++= Seq("cloudera" at "https://repository.cloudera.com/content/repositories/releases",
-                  "apache"   at "https://repository.apache.org/content/repositories/releases")
-=======
-resolvers ++= Seq("nicta's avro" at "http://nicta.github.com/scoobi/releases",
-                  "sonatype snapshots" at "http://oss.sonatype.org/content/repositories/snapshots",
-                  "cloudera" at "https://repository.cloudera.com/content/repositories/releases")
->>>>>>> 548573a3
+                  "sonatype snapshots" at "http://oss.sonatype.org/content/repositories/snapshots")
 ```
 
 ### Maven assembly
