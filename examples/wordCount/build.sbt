--- conflicted
+++ resolved
@@ -1,4 +1,8 @@
-name := "Scoobi Word Count"
+import AssemblyKeys._
+
+assemblySettings
+
+name := "ScoobiWordCount"
 
 version := "1.0"
 
@@ -6,23 +10,16 @@
 
 scalacOptions ++= Seq("-Ydependent-method-types", "-deprecation")
 
-<<<<<<< HEAD
-libraryDependencies += "com.nicta" %% "scoobi" % "0.6.0-cdh3-SNAPSHOT"
-
-resolvers += "Sonatype-snapshots" at "http://oss.sonatype.org/content/repositories/snapshots"
-=======
 libraryDependencies ++= Seq(
-   "com.nicta" %% "scoobi" % "0.6.0-cdh4-SNAPSHOT" intransitive(),
+   "com.nicta" %% "scoobi" % "0.6.0-cdh3-SNAPSHOT" intransitive(),
    "javassist" % "javassist" % "3.12.1.GA",
-   "org.apache.avro" % "avro-mapred" % "1.7.3-SNAPSHOT" % "provided",
-   "org.apache.avro" % "avro" % "1.7.3-SNAPSHOT" % "provided",
-   "org.apache.hadoop" % "hadoop-client" % "2.0.0-mr1-cdh4.0.1" % "provided",
-   "org.apache.hadoop" % "hadoop-core" % "2.0.0-mr1-cdh4.0.1" % "provided",
+   "org.apache.avro" % "avro-mapred" % "1.7.2" % "provided",
+   "org.apache.avro" % "avro" % "1.7.2" % "provided",
+   "org.apache.hadoop" % "hadoop-core" % "0.20.2-cdh3u1" % "provided",
    "org.scalaz" %% "scalaz-core" % "7.0.0-M3",
    "com.thoughtworks.xstream" % "xstream" % "1.4.3" intransitive()
    )
 
-resolvers ++= Seq("nicta's avro" at "http://nicta.github.com/scoobi/releases",
+resolvers ++= Seq("Sonatype-snapshots" at "http://oss.sonatype.org/content/repositories/snapshots",
                   "cloudera" at "https://repository.cloudera.com/content/repositories/releases",
-                  "apache"   at "https://repository.apache.org/content/repositories/releases")
->>>>>>> 08f596c3
+                  "apache"   at "https://repository.apache.org/content/repositories/releases")